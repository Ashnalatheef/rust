//! This lint is used to collect metadata about clippy lints. This metadata is exported as a json
//! file and then used to generate the [clippy lint list](https://rust-lang.github.io/rust-clippy/master/index.html)
//!
//! This module and therefore the entire lint is guarded by a feature flag called `internal`
//!
//! The module transforms all lint names to ascii lowercase to ensure that we don't have mismatches
//! during any comparison or mapping. (Please take care of this, it's not fun to spend time on such
//! a simple mistake)

use crate::renamed_lints::RENAMED_LINTS;
use crate::utils::internal_lints::{extract_clippy_version_value, is_lint_ref_type};

use clippy_utils::diagnostics::span_lint;
use clippy_utils::ty::{match_type, walk_ptrs_ty_depth};
use clippy_utils::{last_path_segment, match_def_path, match_function_call, match_path, paths};
use if_chain::if_chain;
use rustc_ast as ast;
use rustc_data_structures::fx::FxHashMap;
use rustc_hir::{
    self as hir, def::DefKind, intravisit, intravisit::Visitor, ExprKind, Item, ItemKind, Mutability, QPath,
};
use rustc_lint::{CheckLintNameResult, LateContext, LateLintPass, LintContext, LintId};
use rustc_middle::hir::nested_filter;
use rustc_session::{declare_tool_lint, impl_lint_pass};
use rustc_span::symbol::Ident;
use rustc_span::{sym, Loc, Span, Symbol};
use serde::{ser::SerializeStruct, Serialize, Serializer};
use std::collections::BinaryHeap;
use std::fmt;
use std::fmt::Write as _;
use std::fs::{self, OpenOptions};
use std::io::prelude::*;
use std::path::Path;
use std::path::PathBuf;
use std::process::Command;

/// This is the output file of the lint collector.
const OUTPUT_FILE: &str = "../util/gh-pages/lints.json";
/// These lints are excluded from the export.
const BLACK_LISTED_LINTS: &[&str] = &["lint_author", "dump_hir", "internal_metadata_collector"];
/// These groups will be ignored by the lint group matcher. This is useful for collections like
/// `clippy::all`
const IGNORED_LINT_GROUPS: [&str; 1] = ["clippy::all"];
/// Lints within this group will be excluded from the collection. These groups
/// have to be defined without the `clippy::` prefix.
const EXCLUDED_LINT_GROUPS: [&str; 1] = ["internal"];
/// Collected deprecated lint will be assigned to this group in the JSON output
const DEPRECATED_LINT_GROUP_STR: &str = "deprecated";
/// This is the lint level for deprecated lints that will be displayed in the lint list
const DEPRECATED_LINT_LEVEL: &str = "none";
/// This array holds Clippy's lint groups with their corresponding default lint level. The
/// lint level for deprecated lints is set in `DEPRECATED_LINT_LEVEL`.
const DEFAULT_LINT_LEVELS: &[(&str, &str)] = &[
    ("correctness", "deny"),
    ("suspicious", "warn"),
    ("restriction", "allow"),
    ("style", "warn"),
    ("pedantic", "allow"),
    ("complexity", "warn"),
    ("perf", "warn"),
    ("cargo", "allow"),
    ("nursery", "allow"),
];
/// This prefix is in front of the lint groups in the lint store. The prefix will be trimmed
/// to only keep the actual lint group in the output.
const CLIPPY_LINT_GROUP_PREFIX: &str = "clippy::";

/// This template will be used to format the configuration section in the lint documentation.
/// The `configurations` parameter will be replaced with one or multiple formatted
/// `ClippyConfiguration` instances. See `CONFIGURATION_VALUE_TEMPLATE` for further customizations
macro_rules! CONFIGURATION_SECTION_TEMPLATE {
    () => {
        r#"
### Configuration
This lint has the following configuration variables:

{configurations}
"#
    };
}
/// This template will be used to format an individual `ClippyConfiguration` instance in the
/// lint documentation.
///
/// The format function will provide strings for the following parameters: `name`, `ty`, `doc` and
/// `default`
macro_rules! CONFIGURATION_VALUE_TEMPLATE {
    () => {
        "* `{name}`: `{ty}`: {doc} (defaults to `{default}`)\n"
    };
}

macro_rules! RENAMES_SECTION_TEMPLATE {
    () => {
        r#"
### Past names

{names}
"#
    };
}
macro_rules! RENAME_VALUE_TEMPLATE {
    () => {
        "* `{name}`\n"
    };
}

const LINT_EMISSION_FUNCTIONS: [&[&str]; 8] = [
    &["clippy_utils", "diagnostics", "span_lint"],
    &["clippy_utils", "diagnostics", "span_lint_and_help"],
    &["clippy_utils", "diagnostics", "span_lint_and_note"],
    &["clippy_utils", "diagnostics", "span_lint_hir"],
    &["clippy_utils", "diagnostics", "span_lint_and_sugg"],
    &["clippy_utils", "diagnostics", "span_lint_and_then"],
    &["clippy_utils", "diagnostics", "span_lint_hir_and_then"],
    &["clippy_utils", "diagnostics", "span_lint_and_sugg_for_edges"],
];
const SUGGESTION_DIAGNOSTIC_BUILDER_METHODS: [(&str, bool); 9] = [
    ("span_suggestion", false),
    ("span_suggestion_short", false),
    ("span_suggestion_verbose", false),
    ("span_suggestion_hidden", false),
    ("tool_only_span_suggestion", false),
    ("multipart_suggestion", true),
    ("multipart_suggestions", true),
    ("tool_only_multipart_suggestion", true),
    ("span_suggestions", true),
];
const SUGGESTION_FUNCTIONS: [&[&str]; 2] = [
    &["clippy_utils", "diagnostics", "multispan_sugg"],
    &["clippy_utils", "diagnostics", "multispan_sugg_with_applicability"],
];
const DEPRECATED_LINT_TYPE: [&str; 3] = ["clippy_lints", "deprecated_lints", "ClippyDeprecatedLint"];

/// The index of the applicability name of `paths::APPLICABILITY_VALUES`
const APPLICABILITY_NAME_INDEX: usize = 2;
/// This applicability will be set for unresolved applicability values.
const APPLICABILITY_UNRESOLVED_STR: &str = "Unresolved";
/// The version that will be displayed if none has been defined
const VERSION_DEFAULT_STR: &str = "Unknown";

declare_clippy_lint! {
    /// ### What it does
    /// Collects metadata about clippy lints for the website.
    ///
    /// This lint will be used to report problems of syntax parsing. You should hopefully never
    /// see this but never say never I guess ^^
    ///
    /// ### Why is this bad?
    /// This is not a bad thing but definitely a hacky way to do it. See
    /// issue [#4310](https://github.com/rust-lang/rust-clippy/issues/4310) for a discussion
    /// about the implementation.
    ///
    /// ### Known problems
    /// Hopefully none. It would be pretty uncool to have a problem here :)
    ///
    /// ### Example output
    /// ```json,ignore
    /// {
    ///     "id": "internal_metadata_collector",
    ///     "id_span": {
    ///         "path": "clippy_lints/src/utils/internal_lints/metadata_collector.rs",
    ///         "line": 1
    ///     },
    ///     "group": "clippy::internal",
    ///     "docs": " ### What it does\nCollects metadata about clippy lints for the website. [...] "
    /// }
    /// ```
    #[clippy::version = "1.56.0"]
    pub INTERNAL_METADATA_COLLECTOR,
    internal_warn,
    "A busy bee collection metadata about lints"
}

impl_lint_pass!(MetadataCollector => [INTERNAL_METADATA_COLLECTOR]);

#[allow(clippy::module_name_repetitions)]
#[derive(Debug, Clone)]
pub struct MetadataCollector {
    /// All collected lints
    ///
    /// We use a Heap here to have the lints added in alphabetic order in the export
    lints: BinaryHeap<LintMetadata>,
    applicability_info: FxHashMap<String, ApplicabilityInfo>,
    config: Vec<ClippyConfiguration>,
    clippy_project_root: PathBuf,
}

impl MetadataCollector {
    pub fn new() -> Self {
        Self {
            lints: BinaryHeap::<LintMetadata>::default(),
            applicability_info: FxHashMap::<String, ApplicabilityInfo>::default(),
            config: collect_configs(),
            clippy_project_root: clippy_dev::clippy_project_root(),
        }
    }

    fn get_lint_configs(&self, lint_name: &str) -> Option<String> {
        self.config
            .iter()
            .filter(|config| config.lints.iter().any(|lint| lint == lint_name))
            .map(ToString::to_string)
            .reduce(|acc, x| acc + &x)
            .map(|configurations| format!(CONFIGURATION_SECTION_TEMPLATE!(), configurations = configurations))
    }
}

impl Drop for MetadataCollector {
    /// You might ask: How hacky is this?
    /// My answer:     YES
    fn drop(&mut self) {
        // The metadata collector gets dropped twice, this makes sure that we only write
        // when the list is full
        if self.lints.is_empty() {
            return;
        }

        let mut applicability_info = std::mem::take(&mut self.applicability_info);

        // Mapping the final data
        let mut lints = std::mem::take(&mut self.lints).into_sorted_vec();
<<<<<<< HEAD
        collect_renames(&mut lints);
        for x in &mut lints {
            x.applicability = Some(applicability_info.remove(&x.id).unwrap_or_default());
        }
=======
        for x in &mut lints {
            x.applicability = Some(applicability_info.remove(&x.id).unwrap_or_default());
            replace_produces(&x.id, &mut x.docs, &self.clippy_project_root);
        }

        collect_renames(&mut lints);
>>>>>>> 71f2de96

        // Outputting
        if Path::new(OUTPUT_FILE).exists() {
            fs::remove_file(OUTPUT_FILE).unwrap();
        }
        let mut file = OpenOptions::new().write(true).create(true).open(OUTPUT_FILE).unwrap();
        writeln!(file, "{}", serde_json::to_string_pretty(&lints).unwrap()).unwrap();
    }
}

#[derive(Debug, Clone, Serialize, PartialEq, Eq, PartialOrd, Ord)]
struct LintMetadata {
    id: String,
    id_span: SerializableSpan,
    group: String,
    level: String,
    docs: String,
    version: String,
    /// This field is only used in the output and will only be
    /// mapped shortly before the actual output.
    applicability: Option<ApplicabilityInfo>,
}

impl LintMetadata {
    fn new(
        id: String,
        id_span: SerializableSpan,
        group: String,
        level: &'static str,
        version: String,
        docs: String,
    ) -> Self {
        Self {
            id,
            id_span,
            group,
            level: level.to_string(),
            version,
            docs,
            applicability: None,
        }
    }
}

fn replace_produces(lint_name: &str, docs: &mut String, clippy_project_root: &Path) {
    let mut doc_lines = docs.lines().map(ToString::to_string).collect::<Vec<_>>();
    let mut lines = doc_lines.iter_mut();

    'outer: loop {
        // Find the start of the example

        // ```rust
        loop {
            match lines.next() {
                Some(line) if line.trim_start().starts_with("```rust") => {
                    if line.contains("ignore") || line.contains("no_run") {
                        // A {{produces}} marker may have been put on a ignored code block by mistake,
                        // just seek to the end of the code block and continue checking.
                        if lines.any(|line| line.trim_start().starts_with("```")) {
                            continue;
                        }

                        panic!("lint `{}` has an unterminated code block", lint_name)
                    }

                    break;
                },
                Some(line) if line.trim_start() == "{{produces}}" => {
                    panic!(
                        "lint `{}` has marker {{{{produces}}}} with an ignored or missing code block",
                        lint_name
                    )
                },
                Some(line) => {
                    let line = line.trim();
                    // These are the two most common markers of the corrections section
                    if line.eq_ignore_ascii_case("Use instead:") || line.eq_ignore_ascii_case("Could be written as:") {
                        break 'outer;
                    }
                },
                None => break 'outer,
            }
        }

        // Collect the example
        let mut example = Vec::new();
        loop {
            match lines.next() {
                Some(line) if line.trim_start() == "```" => break,
                Some(line) => example.push(line),
                None => panic!("lint `{}` has an unterminated code block", lint_name),
            }
        }

        // Find the {{produces}} and attempt to generate the output
        loop {
            match lines.next() {
                Some(line) if line.is_empty() => {},
                Some(line) if line.trim() == "{{produces}}" => {
                    let output = get_lint_output(lint_name, &example, clippy_project_root);
                    line.replace_range(
                        ..,
                        &format!(
                            "<details>\
                            <summary>Produces</summary>\n\
                            \n\
                            ```text\n\
                            {}\n\
                            ```\n\
                        </details>",
                            output
                        ),
                    );

                    break;
                },
                // No {{produces}}, we can move on to the next example
                Some(_) => break,
                None => break 'outer,
            }
        }
    }

    *docs = cleanup_docs(&doc_lines);
}

fn get_lint_output(lint_name: &str, example: &[&mut String], clippy_project_root: &Path) -> String {
    let dir = tempfile::tempdir().unwrap_or_else(|e| panic!("failed to create temp dir: {e}"));
    let file = dir.path().join("lint_example.rs");

    let mut source = String::new();
    let unhidden = example
        .iter()
        .map(|line| line.trim_start().strip_prefix("# ").unwrap_or(line));

    // Get any attributes
    let mut lines = unhidden.peekable();
    while let Some(line) = lines.peek() {
        if line.starts_with("#!") {
            source.push_str(line);
            source.push('\n');
            lines.next();
        } else {
            break;
        }
    }

    let needs_main = !example.iter().any(|line| line.contains("fn main"));
    if needs_main {
        source.push_str("fn main() {\n");
    }

    for line in lines {
        source.push_str(line);
        source.push('\n');
    }

    if needs_main {
        source.push_str("}\n");
    }

    if let Err(e) = fs::write(&file, &source) {
        panic!("failed to write to `{}`: {e}", file.as_path().to_string_lossy());
    }

    let prefixed_name = format!("{}{lint_name}", CLIPPY_LINT_GROUP_PREFIX);

    let mut cmd = Command::new("cargo");

    cmd.current_dir(clippy_project_root)
        .env("CARGO_INCREMENTAL", "0")
        .env("CLIPPY_ARGS", "")
        .env("CLIPPY_DISABLE_DOCS_LINKS", "1")
        // We need to disable this to enable all lints
        .env("ENABLE_METADATA_COLLECTION", "0")
        .args(["run", "--bin", "clippy-driver"])
        .args(["--target-dir", "./clippy_lints/target"])
        .args(["--", "--error-format=json"])
        .args(["--edition", "2021"])
        .arg("-Cdebuginfo=0")
        .args(["-A", "clippy::all"])
        .args(["-W", &prefixed_name])
        .args(["-L", "./target/debug"])
        .args(["-Z", "no-codegen"]);

    let output = cmd
        .arg(file.as_path())
        .output()
        .unwrap_or_else(|e| panic!("failed to run `{:?}`: {e}", cmd));

    let tmp_file_path = file.to_string_lossy();
    let stderr = std::str::from_utf8(&output.stderr).unwrap();
    let msgs = stderr
        .lines()
        .filter(|line| line.starts_with('{'))
        .map(|line| serde_json::from_str(line).unwrap())
        .collect::<Vec<serde_json::Value>>();

    let mut rendered = String::new();
    let iter = msgs
        .iter()
        .filter(|msg| matches!(&msg["code"]["code"], serde_json::Value::String(s) if s == &prefixed_name));

    for message in iter {
        let rendered_part = message["rendered"].as_str().expect("rendered field should exist");
        rendered.push_str(rendered_part);
    }

    if rendered.is_empty() {
        let rendered: Vec<&str> = msgs.iter().filter_map(|msg| msg["rendered"].as_str()).collect();
        let non_json: Vec<&str> = stderr.lines().filter(|line| !line.starts_with('{')).collect();
        panic!(
            "did not find lint `{}` in output of example, got:\n{}\n{}",
            lint_name,
            non_json.join("\n"),
            rendered.join("\n")
        );
    }

    // The reader doesn't need to see `/tmp/.tmpfiy2Qd/lint_example.rs` :)
    rendered.trim_end().replace(&*tmp_file_path, "lint_example.rs")
}

#[derive(Debug, Clone, Serialize, PartialEq, Eq, PartialOrd, Ord)]
struct SerializableSpan {
    path: String,
    line: usize,
}

impl fmt::Display for SerializableSpan {
    fn fmt(&self, f: &mut fmt::Formatter<'_>) -> fmt::Result {
        write!(f, "{}:{}", self.path.rsplit('/').next().unwrap_or_default(), self.line)
    }
}

impl SerializableSpan {
    fn from_item(cx: &LateContext<'_>, item: &Item<'_>) -> Self {
        Self::from_span(cx, item.ident.span)
    }

    fn from_span(cx: &LateContext<'_>, span: Span) -> Self {
        let loc: Loc = cx.sess().source_map().lookup_char_pos(span.lo());

        Self {
            path: format!("{}", loc.file.name.prefer_remapped()),
            line: loc.line,
        }
    }
}

#[derive(Debug, Clone, Default, PartialEq, Eq, PartialOrd, Ord)]
struct ApplicabilityInfo {
    /// Indicates if any of the lint emissions uses multiple spans. This is related to
    /// [rustfix#141](https://github.com/rust-lang/rustfix/issues/141) as such suggestions can
    /// currently not be applied automatically.
    is_multi_part_suggestion: bool,
    applicability: Option<usize>,
}

impl Serialize for ApplicabilityInfo {
    fn serialize<S>(&self, serializer: S) -> Result<S::Ok, S::Error>
    where
        S: Serializer,
    {
        let mut s = serializer.serialize_struct("ApplicabilityInfo", 2)?;
        s.serialize_field("is_multi_part_suggestion", &self.is_multi_part_suggestion)?;
        if let Some(index) = self.applicability {
            s.serialize_field(
                "applicability",
                &paths::APPLICABILITY_VALUES[index][APPLICABILITY_NAME_INDEX],
            )?;
        } else {
            s.serialize_field("applicability", APPLICABILITY_UNRESOLVED_STR)?;
        }
        s.end()
    }
}

// ==================================================================
// Configuration
// ==================================================================
#[derive(Debug, Clone, Default)]
pub struct ClippyConfiguration {
    name: String,
    config_type: &'static str,
    default: String,
    lints: Vec<String>,
    doc: String,
    #[allow(dead_code)]
    deprecation_reason: Option<&'static str>,
}

impl ClippyConfiguration {
    pub fn new(
        name: &'static str,
        config_type: &'static str,
        default: String,
        doc_comment: &'static str,
        deprecation_reason: Option<&'static str>,
    ) -> Self {
        let (lints, doc) = parse_config_field_doc(doc_comment)
            .unwrap_or_else(|| (vec![], "[ERROR] MALFORMED DOC COMMENT".to_string()));

        Self {
            name: to_kebab(name),
            lints,
            doc,
            config_type,
            default,
            deprecation_reason,
        }
    }
}

fn collect_configs() -> Vec<ClippyConfiguration> {
    crate::utils::conf::metadata::get_configuration_metadata()
}

/// This parses the field documentation of the config struct.
///
/// ```rust, ignore
/// parse_config_field_doc(cx, "Lint: LINT_NAME_1, LINT_NAME_2. Papa penguin, papa penguin")
/// ```
///
/// Would yield:
/// ```rust, ignore
/// Some(["lint_name_1", "lint_name_2"], "Papa penguin, papa penguin")
/// ```
fn parse_config_field_doc(doc_comment: &str) -> Option<(Vec<String>, String)> {
    const DOC_START: &str = " Lint: ";
    if_chain! {
        if doc_comment.starts_with(DOC_START);
        if let Some(split_pos) = doc_comment.find('.');
        then {
            let mut doc_comment = doc_comment.to_string();
            let mut documentation = doc_comment.split_off(split_pos);

            // Extract lints
            doc_comment.make_ascii_lowercase();
            let lints: Vec<String> = doc_comment.split_off(DOC_START.len()).split(", ").map(str::to_string).collect();

            // Format documentation correctly
            // split off leading `.` from lint name list and indent for correct formatting
            documentation = documentation.trim_start_matches('.').trim().replace("\n ", "\n    ");

            Some((lints, documentation))
        } else {
            None
        }
    }
}

/// Transforms a given `snake_case_string` to a tasty `kebab-case-string`
fn to_kebab(config_name: &str) -> String {
    config_name.replace('_', "-")
}

impl fmt::Display for ClippyConfiguration {
    fn fmt(&self, f: &mut std::fmt::Formatter<'_>) -> fmt::Result {
        write!(
            f,
            CONFIGURATION_VALUE_TEMPLATE!(),
            name = self.name,
            ty = self.config_type,
            doc = self.doc,
            default = self.default
        )
    }
}

// ==================================================================
// Lint pass
// ==================================================================
impl<'hir> LateLintPass<'hir> for MetadataCollector {
    /// Collecting lint declarations like:
    /// ```rust, ignore
    /// declare_clippy_lint! {
    ///     /// ### What it does
    ///     /// Something IDK.
    ///     pub SOME_LINT,
    ///     internal,
    ///     "Who am I?"
    /// }
    /// ```
    fn check_item(&mut self, cx: &LateContext<'hir>, item: &'hir Item<'_>) {
        if let ItemKind::Static(ty, Mutability::Not, _) = item.kind {
            // Normal lint
            if_chain! {
                // item validation
                if is_lint_ref_type(cx, ty);
                // blacklist check
                let lint_name = sym_to_string(item.ident.name).to_ascii_lowercase();
                if !BLACK_LISTED_LINTS.contains(&lint_name.as_str());
                // metadata extraction
                if let Some((group, level)) = get_lint_group_and_level_or_lint(cx, &lint_name, item);
                if let Some(mut raw_docs) = extract_attr_docs_or_lint(cx, item);
                then {
                    if let Some(configuration_section) = self.get_lint_configs(&lint_name) {
                        raw_docs.push_str(&configuration_section);
                    }
                    let version = get_lint_version(cx, item);

                    self.lints.push(LintMetadata::new(
                        lint_name,
                        SerializableSpan::from_item(cx, item),
                        group,
                        level,
                        version,
                        raw_docs,
                    ));
                }
            }

            if_chain! {
                if is_deprecated_lint(cx, ty);
                // blacklist check
                let lint_name = sym_to_string(item.ident.name).to_ascii_lowercase();
                if !BLACK_LISTED_LINTS.contains(&lint_name.as_str());
                // Metadata the little we can get from a deprecated lint
                if let Some(raw_docs) = extract_attr_docs_or_lint(cx, item);
                then {
                    let version = get_lint_version(cx, item);

                    self.lints.push(LintMetadata::new(
                        lint_name,
                        SerializableSpan::from_item(cx, item),
                        DEPRECATED_LINT_GROUP_STR.to_string(),
                        DEPRECATED_LINT_LEVEL,
                        version,
                        raw_docs,
                    ));
                }
            }
        }
    }

    /// Collecting constant applicability from the actual lint emissions
    ///
    /// Example:
    /// ```rust, ignore
    /// span_lint_and_sugg(
    ///     cx,
    ///     SOME_LINT,
    ///     item.span,
    ///     "Le lint message",
    ///     "Here comes help:",
    ///     "#![allow(clippy::all)]",
    ///     Applicability::MachineApplicable, // <-- Extracts this constant value
    /// );
    /// ```
    fn check_expr(&mut self, cx: &LateContext<'hir>, expr: &'hir hir::Expr<'_>) {
        if let Some(args) = match_lint_emission(cx, expr) {
            let emission_info = extract_emission_info(cx, args);
            if emission_info.is_empty() {
                // See:
                // - src/misc.rs:734:9
                // - src/methods/mod.rs:3545:13
                // - src/methods/mod.rs:3496:13
                // We are basically unable to resolve the lint name itself.
                return;
            }

            for (lint_name, applicability, is_multi_part) in emission_info {
                let app_info = self.applicability_info.entry(lint_name).or_default();
                app_info.applicability = applicability;
                app_info.is_multi_part_suggestion = is_multi_part;
            }
        }
    }
}

// ==================================================================
// Lint definition extraction
// ==================================================================
fn sym_to_string(sym: Symbol) -> String {
    sym.as_str().to_string()
}

fn extract_attr_docs_or_lint(cx: &LateContext<'_>, item: &Item<'_>) -> Option<String> {
    extract_attr_docs(cx, item).or_else(|| {
        lint_collection_error_item(cx, item, "could not collect the lint documentation");
        None
    })
}

/// This function collects all documentation that has been added to an item using
/// `#[doc = r""]` attributes. Several attributes are aggravated using line breaks
///
/// ```ignore
/// #[doc = r"Hello world!"]
/// #[doc = r"=^.^="]
/// struct SomeItem {}
/// ```
///
/// Would result in `Hello world!\n=^.^=\n`
fn extract_attr_docs(cx: &LateContext<'_>, item: &Item<'_>) -> Option<String> {
    let attrs = cx.tcx.hir().attrs(item.hir_id());
    let mut lines = attrs.iter().filter_map(ast::Attribute::doc_str);

    if let Some(line) = lines.next() {
        let raw_docs = lines.fold(String::from(line.as_str()) + "\n", |s, line| s + line.as_str() + "\n");
        return Some(raw_docs);
    }

    None
}

/// This function may modify the doc comment to ensure that the string can be displayed using a
/// markdown viewer in Clippy's lint list. The following modifications could be applied:
/// * Removal of leading space after a new line. (Important to display tables)
/// * Ensures that code blocks only contain language information
<<<<<<< HEAD
fn extract_attr_docs(cx: &LateContext<'_>, item: &Item<'_>) -> Option<String> {
    let attrs = cx.tcx.hir().attrs(item.hir_id());
    let mut lines = attrs.iter().filter_map(ast::Attribute::doc_str);
    let mut docs = String::from(lines.next()?.as_str());
    let mut in_code_block = false;
    let mut is_code_block_rust = false;
    for line in lines {
        let line = line.as_str();
=======
fn cleanup_docs(docs_collection: &Vec<String>) -> String {
    let mut in_code_block = false;
    let mut is_code_block_rust = false;
>>>>>>> 71f2de96

    let mut docs = String::new();
    for line in docs_collection {
        // Rustdoc hides code lines starting with `# ` and this removes them from Clippy's lint list :)
        if is_code_block_rust && line.trim_start().starts_with("# ") {
            continue;
        }

        // The line should be represented in the lint list, even if it's just an empty line
        docs.push('\n');
        if let Some(info) = line.trim_start().strip_prefix("```") {
            in_code_block = !in_code_block;
            is_code_block_rust = false;
            if in_code_block {
                let lang = info
                    .trim()
                    .split(',')
                    // remove rustdoc directives
                    .find(|&s| !matches!(s, "" | "ignore" | "no_run" | "should_panic"))
                    // if no language is present, fill in "rust"
                    .unwrap_or("rust");
                docs.push_str("```");
                docs.push_str(lang);

                is_code_block_rust = lang == "rust";
                continue;
            }
        }
        // This removes the leading space that the macro translation introduces
        if let Some(stripped_doc) = line.strip_prefix(' ') {
            docs.push_str(stripped_doc);
        } else if !line.is_empty() {
            docs.push_str(line);
        }
    }

    docs
}

fn get_lint_version(cx: &LateContext<'_>, item: &Item<'_>) -> String {
    extract_clippy_version_value(cx, item).map_or_else(
        || VERSION_DEFAULT_STR.to_string(),
        |version| version.as_str().to_string(),
    )
}

fn get_lint_group_and_level_or_lint(
    cx: &LateContext<'_>,
    lint_name: &str,
    item: &Item<'_>,
) -> Option<(String, &'static str)> {
    let result = cx.lint_store.check_lint_name(
        lint_name,
        Some(sym::clippy),
        &[Ident::with_dummy_span(sym::clippy)].into_iter().collect(),
    );
    if let CheckLintNameResult::Tool(Ok(lint_lst)) = result {
        if let Some(group) = get_lint_group(cx, lint_lst[0]) {
            if EXCLUDED_LINT_GROUPS.contains(&group.as_str()) {
                return None;
            }

            if let Some(level) = get_lint_level_from_group(&group) {
                Some((group, level))
            } else {
                lint_collection_error_item(
                    cx,
                    item,
                    &format!("Unable to determine lint level for found group `{}`", group),
                );
                None
            }
        } else {
            lint_collection_error_item(cx, item, "Unable to determine lint group");
            None
        }
    } else {
        lint_collection_error_item(cx, item, "Unable to find lint in lint_store");
        None
    }
}

fn get_lint_group(cx: &LateContext<'_>, lint_id: LintId) -> Option<String> {
    for (group_name, lints, _) in cx.lint_store.get_lint_groups() {
        if IGNORED_LINT_GROUPS.contains(&group_name) {
            continue;
        }

        if lints.iter().any(|group_lint| *group_lint == lint_id) {
            let group = group_name.strip_prefix(CLIPPY_LINT_GROUP_PREFIX).unwrap_or(group_name);
            return Some((*group).to_string());
        }
    }

    None
}

fn get_lint_level_from_group(lint_group: &str) -> Option<&'static str> {
    DEFAULT_LINT_LEVELS
        .iter()
        .find_map(|(group_name, group_level)| (*group_name == lint_group).then(|| *group_level))
}

fn is_deprecated_lint(cx: &LateContext<'_>, ty: &hir::Ty<'_>) -> bool {
    if let hir::TyKind::Path(ref path) = ty.kind {
        if let hir::def::Res::Def(DefKind::Struct, def_id) = cx.qpath_res(path, ty.hir_id) {
            return match_def_path(cx, def_id, &DEPRECATED_LINT_TYPE);
        }
    }

    false
}

fn collect_renames(lints: &mut Vec<LintMetadata>) {
    for lint in lints {
        let mut collected = String::new();
        let mut names = vec![lint.id.clone()];

        loop {
            if let Some(lint_name) = names.pop() {
                for (k, v) in RENAMED_LINTS {
                    if_chain! {
                        if let Some(name) = v.strip_prefix(CLIPPY_LINT_GROUP_PREFIX);
                        if name == lint_name;
                        if let Some(past_name) = k.strip_prefix(CLIPPY_LINT_GROUP_PREFIX);
                        then {
                            write!(collected, RENAME_VALUE_TEMPLATE!(), name = past_name).unwrap();
                            names.push(past_name.to_string());
                        }
                    }
                }

                continue;
            }

            break;
        }

        if !collected.is_empty() {
            write!(&mut lint.docs, RENAMES_SECTION_TEMPLATE!(), names = collected).unwrap();
        }
    }
}

// ==================================================================
// Lint emission
// ==================================================================
fn lint_collection_error_item(cx: &LateContext<'_>, item: &Item<'_>, message: &str) {
    span_lint(
        cx,
        INTERNAL_METADATA_COLLECTOR,
        item.ident.span,
        &format!("metadata collection error for `{}`: {}", item.ident.name, message),
    );
}

// ==================================================================
// Applicability
// ==================================================================
/// This function checks if a given expression is equal to a simple lint emission function call.
/// It will return the function arguments if the emission matched any function.
fn match_lint_emission<'hir>(cx: &LateContext<'hir>, expr: &'hir hir::Expr<'_>) -> Option<&'hir [hir::Expr<'hir>]> {
    LINT_EMISSION_FUNCTIONS
        .iter()
        .find_map(|emission_fn| match_function_call(cx, expr, emission_fn))
}

fn take_higher_applicability(a: Option<usize>, b: Option<usize>) -> Option<usize> {
    a.map_or(b, |a| a.max(b.unwrap_or_default()).into())
}

fn extract_emission_info<'hir>(
    cx: &LateContext<'hir>,
    args: &'hir [hir::Expr<'hir>],
) -> Vec<(String, Option<usize>, bool)> {
    let mut lints = Vec::new();
    let mut applicability = None;
    let mut multi_part = false;

    for arg in args {
        let (arg_ty, _) = walk_ptrs_ty_depth(cx.typeck_results().expr_ty(arg));

        if match_type(cx, arg_ty, &paths::LINT) {
            // If we found the lint arg, extract the lint name
            let mut resolved_lints = resolve_lints(cx, arg);
            lints.append(&mut resolved_lints);
        } else if match_type(cx, arg_ty, &paths::APPLICABILITY) {
            applicability = resolve_applicability(cx, arg);
        } else if arg_ty.is_closure() {
            multi_part |= check_is_multi_part(cx, arg);
            applicability = applicability.or_else(|| resolve_applicability(cx, arg));
        }
    }

    lints
        .into_iter()
        .map(|lint_name| (lint_name, applicability, multi_part))
        .collect()
}

/// Resolves the possible lints that this expression could reference
fn resolve_lints<'hir>(cx: &LateContext<'hir>, expr: &'hir hir::Expr<'hir>) -> Vec<String> {
    let mut resolver = LintResolver::new(cx);
    resolver.visit_expr(expr);
    resolver.lints
}

/// This function tries to resolve the linked applicability to the given expression.
fn resolve_applicability<'hir>(cx: &LateContext<'hir>, expr: &'hir hir::Expr<'hir>) -> Option<usize> {
    let mut resolver = ApplicabilityResolver::new(cx);
    resolver.visit_expr(expr);
    resolver.complete()
}

fn check_is_multi_part<'hir>(cx: &LateContext<'hir>, closure_expr: &'hir hir::Expr<'hir>) -> bool {
    if let ExprKind::Closure(_, _, body_id, _, _) = closure_expr.kind {
        let mut scanner = IsMultiSpanScanner::new(cx);
        intravisit::walk_body(&mut scanner, cx.tcx.hir().body(body_id));
        return scanner.is_multi_part();
    } else if let Some(local) = get_parent_local(cx, closure_expr) {
        if let Some(local_init) = local.init {
            return check_is_multi_part(cx, local_init);
        }
    }

    false
}

struct LintResolver<'a, 'hir> {
    cx: &'a LateContext<'hir>,
    lints: Vec<String>,
}

impl<'a, 'hir> LintResolver<'a, 'hir> {
    fn new(cx: &'a LateContext<'hir>) -> Self {
        Self {
            cx,
            lints: Vec::<String>::default(),
        }
    }
}

impl<'a, 'hir> intravisit::Visitor<'hir> for LintResolver<'a, 'hir> {
    type NestedFilter = nested_filter::All;

    fn nested_visit_map(&mut self) -> Self::Map {
        self.cx.tcx.hir()
    }

    fn visit_expr(&mut self, expr: &'hir hir::Expr<'hir>) {
        if_chain! {
            if let ExprKind::Path(qpath) = &expr.kind;
            if let QPath::Resolved(_, path) = qpath;

            let (expr_ty, _) = walk_ptrs_ty_depth(self.cx.typeck_results().expr_ty(expr));
            if match_type(self.cx, expr_ty, &paths::LINT);
            then {
                if let hir::def::Res::Def(DefKind::Static(..), _) = path.res {
                    let lint_name = last_path_segment(qpath).ident.name;
                    self.lints.push(sym_to_string(lint_name).to_ascii_lowercase());
                } else if let Some(local) = get_parent_local(self.cx, expr) {
                    if let Some(local_init) = local.init {
                        intravisit::walk_expr(self, local_init);
                    }
                }
            }
        }

        intravisit::walk_expr(self, expr);
    }
}

/// This visitor finds the highest applicability value in the visited expressions
struct ApplicabilityResolver<'a, 'hir> {
    cx: &'a LateContext<'hir>,
    /// This is the index of hightest `Applicability` for `paths::APPLICABILITY_VALUES`
    applicability_index: Option<usize>,
}

impl<'a, 'hir> ApplicabilityResolver<'a, 'hir> {
    fn new(cx: &'a LateContext<'hir>) -> Self {
        Self {
            cx,
            applicability_index: None,
        }
    }

    fn add_new_index(&mut self, new_index: usize) {
        self.applicability_index = take_higher_applicability(self.applicability_index, Some(new_index));
    }

    fn complete(self) -> Option<usize> {
        self.applicability_index
    }
}

impl<'a, 'hir> intravisit::Visitor<'hir> for ApplicabilityResolver<'a, 'hir> {
    type NestedFilter = nested_filter::All;

    fn nested_visit_map(&mut self) -> Self::Map {
        self.cx.tcx.hir()
    }

    fn visit_path(&mut self, path: &'hir hir::Path<'hir>, _id: hir::HirId) {
        for (index, enum_value) in paths::APPLICABILITY_VALUES.iter().enumerate() {
            if match_path(path, enum_value) {
                self.add_new_index(index);
                return;
            }
        }
    }

    fn visit_expr(&mut self, expr: &'hir hir::Expr<'hir>) {
        let (expr_ty, _) = walk_ptrs_ty_depth(self.cx.typeck_results().expr_ty(expr));

        if_chain! {
            if match_type(self.cx, expr_ty, &paths::APPLICABILITY);
            if let Some(local) = get_parent_local(self.cx, expr);
            if let Some(local_init) = local.init;
            then {
                intravisit::walk_expr(self, local_init);
            }
        };

        intravisit::walk_expr(self, expr);
    }
}

/// This returns the parent local node if the expression is a reference one
fn get_parent_local<'hir>(cx: &LateContext<'hir>, expr: &'hir hir::Expr<'hir>) -> Option<&'hir hir::Local<'hir>> {
    if let ExprKind::Path(QPath::Resolved(_, path)) = expr.kind {
        if let hir::def::Res::Local(local_hir) = path.res {
            return get_parent_local_hir_id(cx, local_hir);
        }
    }

    None
}

fn get_parent_local_hir_id<'hir>(cx: &LateContext<'hir>, hir_id: hir::HirId) -> Option<&'hir hir::Local<'hir>> {
    let map = cx.tcx.hir();

    match map.find(map.get_parent_node(hir_id)) {
        Some(hir::Node::Local(local)) => Some(local),
        Some(hir::Node::Pat(pattern)) => get_parent_local_hir_id(cx, pattern.hir_id),
        _ => None,
    }
}

/// This visitor finds the highest applicability value in the visited expressions
struct IsMultiSpanScanner<'a, 'hir> {
    cx: &'a LateContext<'hir>,
    suggestion_count: usize,
}

impl<'a, 'hir> IsMultiSpanScanner<'a, 'hir> {
    fn new(cx: &'a LateContext<'hir>) -> Self {
        Self {
            cx,
            suggestion_count: 0,
        }
    }

    /// Add a new single expression suggestion to the counter
    fn add_single_span_suggestion(&mut self) {
        self.suggestion_count += 1;
    }

    /// Signals that a suggestion with possible multiple spans was found
    fn add_multi_part_suggestion(&mut self) {
        self.suggestion_count += 2;
    }

    /// Checks if the suggestions include multiple spans
    fn is_multi_part(&self) -> bool {
        self.suggestion_count > 1
    }
}

impl<'a, 'hir> intravisit::Visitor<'hir> for IsMultiSpanScanner<'a, 'hir> {
    type NestedFilter = nested_filter::All;

    fn nested_visit_map(&mut self) -> Self::Map {
        self.cx.tcx.hir()
    }

    fn visit_expr(&mut self, expr: &'hir hir::Expr<'hir>) {
        // Early return if the lint is already multi span
        if self.is_multi_part() {
            return;
        }

        match &expr.kind {
            ExprKind::Call(fn_expr, _args) => {
                let found_function = SUGGESTION_FUNCTIONS
                    .iter()
                    .any(|func_path| match_function_call(self.cx, fn_expr, func_path).is_some());
                if found_function {
                    // These functions are all multi part suggestions
                    self.add_single_span_suggestion();
                }
            },
            ExprKind::MethodCall(path, arg, _arg_span) => {
                let (self_ty, _) = walk_ptrs_ty_depth(self.cx.typeck_results().expr_ty(&arg[0]));
                if match_type(self.cx, self_ty, &paths::DIAGNOSTIC_BUILDER) {
                    let called_method = path.ident.name.as_str().to_string();
                    for (method_name, is_multi_part) in &SUGGESTION_DIAGNOSTIC_BUILDER_METHODS {
                        if *method_name == called_method {
                            if *is_multi_part {
                                self.add_multi_part_suggestion();
                            } else {
                                self.add_single_span_suggestion();
                            }
                            break;
                        }
                    }
                }
            },
            _ => {},
        }

        intravisit::walk_expr(self, expr);
    }
}<|MERGE_RESOLUTION|>--- conflicted
+++ resolved
@@ -219,19 +219,12 @@
 
         // Mapping the final data
         let mut lints = std::mem::take(&mut self.lints).into_sorted_vec();
-<<<<<<< HEAD
-        collect_renames(&mut lints);
-        for x in &mut lints {
-            x.applicability = Some(applicability_info.remove(&x.id).unwrap_or_default());
-        }
-=======
         for x in &mut lints {
             x.applicability = Some(applicability_info.remove(&x.id).unwrap_or_default());
             replace_produces(&x.id, &mut x.docs, &self.clippy_project_root);
         }
 
         collect_renames(&mut lints);
->>>>>>> 71f2de96
 
         // Outputting
         if Path::new(OUTPUT_FILE).exists() {
@@ -743,20 +736,9 @@
 /// markdown viewer in Clippy's lint list. The following modifications could be applied:
 /// * Removal of leading space after a new line. (Important to display tables)
 /// * Ensures that code blocks only contain language information
-<<<<<<< HEAD
-fn extract_attr_docs(cx: &LateContext<'_>, item: &Item<'_>) -> Option<String> {
-    let attrs = cx.tcx.hir().attrs(item.hir_id());
-    let mut lines = attrs.iter().filter_map(ast::Attribute::doc_str);
-    let mut docs = String::from(lines.next()?.as_str());
-    let mut in_code_block = false;
-    let mut is_code_block_rust = false;
-    for line in lines {
-        let line = line.as_str();
-=======
 fn cleanup_docs(docs_collection: &Vec<String>) -> String {
     let mut in_code_block = false;
     let mut is_code_block_rust = false;
->>>>>>> 71f2de96
 
     let mut docs = String::new();
     for line in docs_collection {
@@ -972,9 +954,9 @@
 }
 
 fn check_is_multi_part<'hir>(cx: &LateContext<'hir>, closure_expr: &'hir hir::Expr<'hir>) -> bool {
-    if let ExprKind::Closure(_, _, body_id, _, _) = closure_expr.kind {
+    if let ExprKind::Closure { body, .. } = closure_expr.kind {
         let mut scanner = IsMultiSpanScanner::new(cx);
-        intravisit::walk_body(&mut scanner, cx.tcx.hir().body(body_id));
+        intravisit::walk_body(&mut scanner, cx.tcx.hir().body(body));
         return scanner.is_multi_part();
     } else if let Some(local) = get_parent_local(cx, closure_expr) {
         if let Some(local_init) = local.init {
