use clippy_utils::attrs::is_doc_hidden;
use clippy_utils::diagnostics::{span_lint, span_lint_and_help, span_lint_and_note, span_lint_and_then};
use clippy_utils::macros::{is_panic, root_macro_call_first_node};
use clippy_utils::source::{first_line_of_span, snippet_with_applicability};
use clippy_utils::ty::{implements_trait, is_type_diagnostic_item};
use clippy_utils::{is_entrypoint_fn, method_chain_args, return_ty};
use if_chain::if_chain;
use itertools::Itertools;
use rustc_ast::ast::{Async, AttrKind, Attribute, Fn, FnRetTy, ItemKind};
use rustc_ast::token::CommentKind;
use rustc_data_structures::fx::FxHashSet;
use rustc_data_structures::sync::Lrc;
use rustc_errors::emitter::EmitterWriter;
use rustc_errors::{Applicability, Handler, MultiSpan, SuggestionStyle};
use rustc_hir as hir;
use rustc_hir::intravisit::{self, Visitor};
use rustc_hir::{AnonConst, Expr};
use rustc_lint::{LateContext, LateLintPass};
use rustc_middle::hir::nested_filter;
use rustc_middle::lint::in_external_macro;
use rustc_middle::ty;
use rustc_parse::maybe_new_parser_from_source_str;
use rustc_parse::parser::ForceCollect;
use rustc_session::parse::ParseSess;
use rustc_session::{declare_tool_lint, impl_lint_pass};
use rustc_span::def_id::LocalDefId;
use rustc_span::edition::Edition;
use rustc_span::source_map::{BytePos, FilePathMapping, SourceMap, Span};
use rustc_span::{sym, FileName, Pos};
use std::io;
use std::ops::Range;
use std::thread;
use url::Url;

declare_clippy_lint! {
    /// ### What it does
    /// Checks for the presence of `_`, `::` or camel-case words
    /// outside ticks in documentation.
    ///
    /// ### Why is this bad?
    /// *Rustdoc* supports markdown formatting, `_`, `::` and
    /// camel-case probably indicates some code which should be included between
    /// ticks. `_` can also be used for emphasis in markdown, this lint tries to
    /// consider that.
    ///
    /// ### Known problems
    /// Lots of bad docs won’t be fixed, what the lint checks
    /// for is limited, and there are still false positives. HTML elements and their
    /// content are not linted.
    ///
    /// In addition, when writing documentation comments, including `[]` brackets
    /// inside a link text would trip the parser. Therefore, documenting link with
    /// `[`SmallVec<[T; INLINE_CAPACITY]>`]` and then [`SmallVec<[T; INLINE_CAPACITY]>`]: SmallVec
    /// would fail.
    ///
    /// ### Examples
    /// ```rust
    /// /// Do something with the foo_bar parameter. See also
    /// /// that::other::module::foo.
    /// // ^ `foo_bar` and `that::other::module::foo` should be ticked.
    /// fn doit(foo_bar: usize) {}
    /// ```
    ///
    /// ```rust
    /// // Link text with `[]` brackets should be written as following:
    /// /// Consume the array and return the inner
    /// /// [`SmallVec<[T; INLINE_CAPACITY]>`][SmallVec].
    /// /// [SmallVec]: SmallVec
    /// fn main() {}
    /// ```
    #[clippy::version = "pre 1.29.0"]
    pub DOC_MARKDOWN,
    pedantic,
    "presence of `_`, `::` or camel-case outside backticks in documentation"
}

declare_clippy_lint! {
    /// ### What it does
    /// Checks for the doc comments of publicly visible
    /// unsafe functions and warns if there is no `# Safety` section.
    ///
    /// ### Why is this bad?
    /// Unsafe functions should document their safety
    /// preconditions, so that users can be sure they are using them safely.
    ///
    /// ### Examples
    /// ```rust
    ///# type Universe = ();
    /// /// This function should really be documented
    /// pub unsafe fn start_apocalypse(u: &mut Universe) {
    ///     unimplemented!();
    /// }
    /// ```
    ///
    /// At least write a line about safety:
    ///
    /// ```rust
    ///# type Universe = ();
    /// /// # Safety
    /// ///
    /// /// This function should not be called before the horsemen are ready.
    /// pub unsafe fn start_apocalypse(u: &mut Universe) {
    ///     unimplemented!();
    /// }
    /// ```
    #[clippy::version = "1.39.0"]
    pub MISSING_SAFETY_DOC,
    style,
    "`pub unsafe fn` without `# Safety` docs"
}

declare_clippy_lint! {
    /// ### What it does
    /// Checks the doc comments of publicly visible functions that
    /// return a `Result` type and warns if there is no `# Errors` section.
    ///
    /// ### Why is this bad?
    /// Documenting the type of errors that can be returned from a
    /// function can help callers write code to handle the errors appropriately.
    ///
    /// ### Examples
    /// Since the following function returns a `Result` it has an `# Errors` section in
    /// its doc comment:
    ///
    /// ```rust
    ///# use std::io;
    /// /// # Errors
    /// ///
    /// /// Will return `Err` if `filename` does not exist or the user does not have
    /// /// permission to read it.
    /// pub fn read(filename: String) -> io::Result<String> {
    ///     unimplemented!();
    /// }
    /// ```
    #[clippy::version = "1.41.0"]
    pub MISSING_ERRORS_DOC,
    pedantic,
    "`pub fn` returns `Result` without `# Errors` in doc comment"
}

declare_clippy_lint! {
    /// ### What it does
    /// Checks the doc comments of publicly visible functions that
    /// may panic and warns if there is no `# Panics` section.
    ///
    /// ### Why is this bad?
    /// Documenting the scenarios in which panicking occurs
    /// can help callers who do not want to panic to avoid those situations.
    ///
    /// ### Examples
    /// Since the following function may panic it has a `# Panics` section in
    /// its doc comment:
    ///
    /// ```rust
    /// /// # Panics
    /// ///
    /// /// Will panic if y is 0
    /// pub fn divide_by(x: i32, y: i32) -> i32 {
    ///     if y == 0 {
    ///         panic!("Cannot divide by 0")
    ///     } else {
    ///         x / y
    ///     }
    /// }
    /// ```
    #[clippy::version = "1.52.0"]
    pub MISSING_PANICS_DOC,
    pedantic,
    "`pub fn` may panic without `# Panics` in doc comment"
}

declare_clippy_lint! {
    /// ### What it does
    /// Checks for `fn main() { .. }` in doctests
    ///
    /// ### Why is this bad?
    /// The test can be shorter (and likely more readable)
    /// if the `fn main()` is left implicit.
    ///
    /// ### Examples
    /// ``````rust
    /// /// An example of a doctest with a `main()` function
    /// ///
    /// /// # Examples
    /// ///
    /// /// ```
    /// /// fn main() {
    /// ///     // this needs not be in an `fn`
    /// /// }
    /// /// ```
    /// fn needless_main() {
    ///     unimplemented!();
    /// }
    /// ``````
    #[clippy::version = "1.40.0"]
    pub NEEDLESS_DOCTEST_MAIN,
    style,
    "presence of `fn main() {` in code examples"
}

#[allow(clippy::module_name_repetitions)]
#[derive(Clone)]
pub struct DocMarkdown {
    valid_idents: FxHashSet<String>,
    in_trait_impl: bool,
}

impl DocMarkdown {
    pub fn new(valid_idents: FxHashSet<String>) -> Self {
        Self {
            valid_idents,
            in_trait_impl: false,
        }
    }
}

impl_lint_pass!(DocMarkdown =>
    [DOC_MARKDOWN, MISSING_SAFETY_DOC, MISSING_ERRORS_DOC, MISSING_PANICS_DOC, NEEDLESS_DOCTEST_MAIN]
);

impl<'tcx> LateLintPass<'tcx> for DocMarkdown {
    fn check_crate(&mut self, cx: &LateContext<'tcx>) {
        let attrs = cx.tcx.hir().attrs(hir::CRATE_HIR_ID);
        check_attrs(cx, &self.valid_idents, attrs);
    }

    fn check_item(&mut self, cx: &LateContext<'tcx>, item: &'tcx hir::Item<'_>) {
        let attrs = cx.tcx.hir().attrs(item.hir_id());
        let headers = check_attrs(cx, &self.valid_idents, attrs);
        match item.kind {
            hir::ItemKind::Fn(ref sig, _, body_id) => {
                if !(is_entrypoint_fn(cx, item.def_id.to_def_id()) || in_external_macro(cx.tcx.sess, item.span)) {
                    let body = cx.tcx.hir().body(body_id);
                    let mut fpu = FindPanicUnwrap {
                        cx,
                        typeck_results: cx.tcx.typeck(item.def_id),
                        panic_span: None,
                    };
                    fpu.visit_expr(&body.value);
                    lint_for_missing_headers(cx, item.def_id, item.span, sig, headers, Some(body_id), fpu.panic_span);
                }
            },
            hir::ItemKind::Impl(ref impl_) => {
                self.in_trait_impl = impl_.of_trait.is_some();
            },
            hir::ItemKind::Trait(_, unsafety, ..) => {
                if !headers.safety && unsafety == hir::Unsafety::Unsafe {
                    span_lint(
                        cx,
                        MISSING_SAFETY_DOC,
                        item.span,
                        "docs for unsafe trait missing `# Safety` section",
                    );
                }
            },
            _ => (),
        }
    }

    fn check_item_post(&mut self, _cx: &LateContext<'tcx>, item: &'tcx hir::Item<'_>) {
        if let hir::ItemKind::Impl { .. } = item.kind {
            self.in_trait_impl = false;
        }
    }

    fn check_trait_item(&mut self, cx: &LateContext<'tcx>, item: &'tcx hir::TraitItem<'_>) {
        let attrs = cx.tcx.hir().attrs(item.hir_id());
        let headers = check_attrs(cx, &self.valid_idents, attrs);
        if let hir::TraitItemKind::Fn(ref sig, ..) = item.kind {
            if !in_external_macro(cx.tcx.sess, item.span) {
                lint_for_missing_headers(cx, item.def_id, item.span, sig, headers, None, None);
            }
        }
    }

    fn check_impl_item(&mut self, cx: &LateContext<'tcx>, item: &'tcx hir::ImplItem<'_>) {
        let attrs = cx.tcx.hir().attrs(item.hir_id());
        let headers = check_attrs(cx, &self.valid_idents, attrs);
        if self.in_trait_impl || in_external_macro(cx.tcx.sess, item.span) {
            return;
        }
        if let hir::ImplItemKind::Fn(ref sig, body_id) = item.kind {
            let body = cx.tcx.hir().body(body_id);
            let mut fpu = FindPanicUnwrap {
                cx,
                typeck_results: cx.tcx.typeck(item.def_id),
                panic_span: None,
            };
            fpu.visit_expr(&body.value);
            lint_for_missing_headers(cx, item.def_id, item.span, sig, headers, Some(body_id), fpu.panic_span);
        }
    }
}

fn lint_for_missing_headers<'tcx>(
    cx: &LateContext<'tcx>,
    def_id: LocalDefId,
    span: impl Into<MultiSpan> + Copy,
    sig: &hir::FnSig<'_>,
    headers: DocHeaders,
    body_id: Option<hir::BodyId>,
    panic_span: Option<Span>,
) {
    if !cx.access_levels.is_exported(def_id) {
        return; // Private functions do not require doc comments
    }

    // do not lint if any parent has `#[doc(hidden)]` attribute (#7347)
    if cx
        .tcx
        .hir()
        .parent_iter(cx.tcx.hir().local_def_id_to_hir_id(def_id))
        .any(|(id, _node)| is_doc_hidden(cx.tcx.hir().attrs(id)))
    {
        return;
    }

    if !headers.safety && sig.header.unsafety == hir::Unsafety::Unsafe {
        span_lint(
            cx,
            MISSING_SAFETY_DOC,
            span,
            "unsafe function's docs miss `# Safety` section",
        );
    }
    if !headers.panics && panic_span.is_some() {
        span_lint_and_note(
            cx,
            MISSING_PANICS_DOC,
            span,
            "docs for function which may panic missing `# Panics` section",
            panic_span,
            "first possible panic found here",
        );
    }
    if !headers.errors {
        let hir_id = cx.tcx.hir().local_def_id_to_hir_id(def_id);
        if is_type_diagnostic_item(cx, return_ty(cx, hir_id), sym::Result) {
            span_lint(
                cx,
                MISSING_ERRORS_DOC,
                span,
                "docs for function returning `Result` missing `# Errors` section",
            );
        } else {
            if_chain! {
                if let Some(body_id) = body_id;
                if let Some(future) = cx.tcx.lang_items().future_trait();
                let typeck = cx.tcx.typeck_body(body_id);
                let body = cx.tcx.hir().body(body_id);
                let ret_ty = typeck.expr_ty(&body.value);
                if implements_trait(cx, ret_ty, future, &[]);
                if let ty::Opaque(_, subs) = ret_ty.kind();
                if let Some(gen) = subs.types().next();
                if let ty::Generator(_, subs, _) = gen.kind();
                if is_type_diagnostic_item(cx, subs.as_generator().return_ty(), sym::Result);
                then {
                    span_lint(
                        cx,
                        MISSING_ERRORS_DOC,
                        span,
                        "docs for function returning `Result` missing `# Errors` section",
                    );
                }
            }
        }
    }
}

/// Cleanup documentation decoration.
///
/// We can't use `rustc_ast::attr::AttributeMethods::with_desugared_doc` or
/// `rustc_ast::parse::lexer::comments::strip_doc_comment_decoration` because we
/// need to keep track of
/// the spans but this function is inspired from the later.
#[allow(clippy::cast_possible_truncation)]
#[must_use]
pub fn strip_doc_comment_decoration(doc: &str, comment_kind: CommentKind, span: Span) -> (String, Vec<(usize, Span)>) {
    // one-line comments lose their prefix
    if comment_kind == CommentKind::Line {
        let mut doc = doc.to_owned();
        doc.push('\n');
        let len = doc.len();
        // +3 skips the opening delimiter
        return (doc, vec![(len, span.with_lo(span.lo() + BytePos(3)))]);
    }

    let mut sizes = vec![];
    let mut contains_initial_stars = false;
    for line in doc.lines() {
        let offset = line.as_ptr() as usize - doc.as_ptr() as usize;
        debug_assert_eq!(offset as u32 as usize, offset);
        contains_initial_stars |= line.trim_start().starts_with('*');
        // +1 adds the newline, +3 skips the opening delimiter
        sizes.push((line.len() + 1, span.with_lo(span.lo() + BytePos(3 + offset as u32))));
    }
    if !contains_initial_stars {
        return (doc.to_string(), sizes);
    }
    // remove the initial '*'s if any
    let mut no_stars = String::with_capacity(doc.len());
    for line in doc.lines() {
        let mut chars = line.chars();
        for c in &mut chars {
            if c.is_whitespace() {
                no_stars.push(c);
            } else {
                no_stars.push(if c == '*' { ' ' } else { c });
                break;
            }
        }
        no_stars.push_str(chars.as_str());
        no_stars.push('\n');
    }

    (no_stars, sizes)
}

#[derive(Copy, Clone)]
struct DocHeaders {
    safety: bool,
    errors: bool,
    panics: bool,
}

fn check_attrs<'a>(cx: &LateContext<'_>, valid_idents: &FxHashSet<String>, attrs: &'a [Attribute]) -> DocHeaders {
    use pulldown_cmark::{BrokenLink, CowStr, Options};
    /// We don't want the parser to choke on intra doc links. Since we don't
    /// actually care about rendering them, just pretend that all broken links are
    /// point to a fake address.
    #[allow(clippy::unnecessary_wraps)] // we're following a type signature
    fn fake_broken_link_callback<'a>(_: BrokenLink<'_>) -> Option<(CowStr<'a>, CowStr<'a>)> {
        Some(("fake".into(), "fake".into()))
    }

    let mut doc = String::new();
    let mut spans = vec![];

    for attr in attrs {
        if let AttrKind::DocComment(comment_kind, comment) = attr.kind {
            let (comment, current_spans) = strip_doc_comment_decoration(comment.as_str(), comment_kind, attr.span);
            spans.extend_from_slice(&current_spans);
            doc.push_str(&comment);
        } else if attr.has_name(sym::doc) {
            // ignore mix of sugared and non-sugared doc
            // don't trigger the safety or errors check
            return DocHeaders {
                safety: true,
                errors: true,
                panics: true,
            };
        }
    }

    let mut current = 0;
    for &mut (ref mut offset, _) in &mut spans {
        let offset_copy = *offset;
        *offset = current;
        current += offset_copy;
    }

    if doc.is_empty() {
        return DocHeaders {
            safety: false,
            errors: false,
            panics: false,
        };
    }

    let mut cb = fake_broken_link_callback;

    let parser =
        pulldown_cmark::Parser::new_with_broken_link_callback(&doc, Options::empty(), Some(&mut cb)).into_offset_iter();
    // Iterate over all `Events` and combine consecutive events into one
    let events = parser.coalesce(|previous, current| {
        use pulldown_cmark::Event::Text;

        let previous_range = previous.1;
        let current_range = current.1;

        match (previous.0, current.0) {
            (Text(previous), Text(current)) => {
                let mut previous = previous.to_string();
                previous.push_str(&current);
                Ok((Text(previous.into()), previous_range))
            },
            (previous, current) => Err(((previous, previous_range), (current, current_range))),
        }
    });
    check_doc(cx, valid_idents, events, &spans)
}

const RUST_CODE: &[&str] = &["rust", "no_run", "should_panic", "compile_fail"];

fn check_doc<'a, Events: Iterator<Item = (pulldown_cmark::Event<'a>, Range<usize>)>>(
    cx: &LateContext<'_>,
    valid_idents: &FxHashSet<String>,
    events: Events,
    spans: &[(usize, Span)],
) -> DocHeaders {
    // true if a safety header was found
    use pulldown_cmark::Event::{
        Code, End, FootnoteReference, HardBreak, Html, Rule, SoftBreak, Start, TaskListMarker, Text,
    };
    use pulldown_cmark::Tag::{CodeBlock, Heading, Item, Link, Paragraph};
    use pulldown_cmark::{CodeBlockKind, CowStr};

    let mut headers = DocHeaders {
        safety: false,
        errors: false,
        panics: false,
    };
    let mut in_code = false;
    let mut in_link = None;
    let mut in_heading = false;
    let mut is_rust = false;
    let mut edition = None;
    let mut ticks_unbalanced = false;
    let mut text_to_check: Vec<(CowStr<'_>, Span)> = Vec::new();
    let mut paragraph_span = spans.get(0).expect("function isn't called if doc comment is empty").1;
    for (event, range) in events {
        match event {
            Start(CodeBlock(ref kind)) => {
                in_code = true;
                if let CodeBlockKind::Fenced(lang) = kind {
                    for item in lang.split(',') {
                        if item == "ignore" {
                            is_rust = false;
                            break;
                        }
                        if let Some(stripped) = item.strip_prefix("edition") {
                            is_rust = true;
                            edition = stripped.parse::<Edition>().ok();
                        } else if item.is_empty() || RUST_CODE.contains(&item) {
                            is_rust = true;
                        }
                    }
                }
            },
            End(CodeBlock(_)) => {
                in_code = false;
                is_rust = false;
            },
            Start(Link(_, url, _)) => in_link = Some(url),
            End(Link(..)) => in_link = None,
            Start(Heading(_, _, _) | Paragraph | Item) => {
                if let Start(Heading(_, _, _)) = event {
                    in_heading = true;
                }
                ticks_unbalanced = false;
                let (_, span) = get_current_span(spans, range.start);
                paragraph_span = first_line_of_span(cx, span);
            },
            End(Heading(_, _, _) | Paragraph | Item) => {
                if let End(Heading(_, _, _)) = event {
                    in_heading = false;
                }
                if ticks_unbalanced {
                    span_lint_and_help(
                        cx,
                        DOC_MARKDOWN,
                        paragraph_span,
                        "backticks are unbalanced",
                        None,
                        "a backtick may be missing a pair",
                    );
                } else {
                    for (text, span) in text_to_check {
                        check_text(cx, valid_idents, &text, span);
                    }
                }
                text_to_check = Vec::new();
            },
            Start(_tag) | End(_tag) => (), // We don't care about other tags
            Html(_html) => (),             // HTML is weird, just ignore it
            SoftBreak | HardBreak | TaskListMarker(_) | Code(_) | Rule => (),
            FootnoteReference(text) | Text(text) => {
                let (begin, span) = get_current_span(spans, range.start);
                paragraph_span = paragraph_span.with_hi(span.hi());
                ticks_unbalanced |= text.contains('`') && !in_code;
                if Some(&text) == in_link.as_ref() || ticks_unbalanced {
                    // Probably a link of the form `<http://example.com>`
                    // Which are represented as a link to "http://example.com" with
                    // text "http://example.com" by pulldown-cmark
                    continue;
                }
                let trimmed_text = text.trim();
                headers.safety |= in_heading && trimmed_text == "Safety";
                headers.safety |= in_heading && trimmed_text == "Implementation safety";
                headers.safety |= in_heading && trimmed_text == "Implementation Safety";
                headers.errors |= in_heading && trimmed_text == "Errors";
                headers.panics |= in_heading && trimmed_text == "Panics";
                if in_code {
                    if is_rust {
                        let edition = edition.unwrap_or_else(|| cx.tcx.sess.edition());
                        check_code(cx, &text, edition, span);
                    }
                } else {
                    // Adjust for the beginning of the current `Event`
                    let span = span.with_lo(span.lo() + BytePos::from_usize(range.start - begin));
                    text_to_check.push((text, span));
                }
            },
        }
    }
    headers
}

fn get_current_span(spans: &[(usize, Span)], idx: usize) -> (usize, Span) {
    let index = match spans.binary_search_by(|c| c.0.cmp(&idx)) {
        Ok(o) => o,
        Err(e) => e - 1,
    };
    spans[index]
}

fn check_code(cx: &LateContext<'_>, text: &str, edition: Edition, span: Span) {
    fn has_needless_main(code: String, edition: Edition) -> bool {
        rustc_driver::catch_fatal_errors(|| {
            rustc_span::create_session_globals_then(edition, || {
                let filename = FileName::anon_source_code(&code);

                let sm = Lrc::new(SourceMap::new(FilePathMapping::empty()));
<<<<<<< HEAD
                let fallback_bundle = rustc_errors::fallback_fluent_bundle(
                    rustc_errors::DEFAULT_LOCALE_RESOURCES,
                    false
                );
=======
                let fallback_bundle =
                    rustc_errors::fallback_fluent_bundle(false).expect("failed to load fallback fluent bundle");
>>>>>>> c7a705a8
                let emitter = EmitterWriter::new(
                    Box::new(io::sink()),
                    None,
                    None,
                    fallback_bundle,
                    false,
                    false,
                    false,
                    None,
                    false,
                );
                let handler = Handler::with_emitter(false, None, Box::new(emitter));
                let sess = ParseSess::with_span_handler(handler, sm);

                let mut parser = match maybe_new_parser_from_source_str(&sess, filename, code) {
                    Ok(p) => p,
                    Err(errs) => {
                        drop(errs);
                        return false;
                    },
                };

                let mut relevant_main_found = false;
                loop {
                    match parser.parse_item(ForceCollect::No) {
                        Ok(Some(item)) => match &item.kind {
                            ItemKind::Fn(box Fn {
                                sig, body: Some(block), ..
                            }) if item.ident.name == sym::main => {
                                let is_async = matches!(sig.header.asyncness, Async::Yes { .. });
                                let returns_nothing = match &sig.decl.output {
                                    FnRetTy::Default(..) => true,
                                    FnRetTy::Ty(ty) if ty.kind.is_unit() => true,
                                    FnRetTy::Ty(_) => false,
                                };

                                if returns_nothing && !is_async && !block.stmts.is_empty() {
                                    // This main function should be linted, but only if there are no other functions
                                    relevant_main_found = true;
                                } else {
                                    // This main function should not be linted, we're done
                                    return false;
                                }
                            },
                            // Tests with one of these items are ignored
                            ItemKind::Static(..)
                            | ItemKind::Const(..)
                            | ItemKind::ExternCrate(..)
                            | ItemKind::ForeignMod(..)
                            // Another function was found; this case is ignored
                            | ItemKind::Fn(..) => return false,
                            _ => {},
                        },
                        Ok(None) => break,
                        Err(e) => {
                            e.cancel();
                            return false;
                        },
                    }
                }

                relevant_main_found
            })
        })
        .ok()
        .unwrap_or_default()
    }

    // Because of the global session, we need to create a new session in a different thread with
    // the edition we need.
    let text = text.to_owned();
    if thread::spawn(move || has_needless_main(text, edition))
        .join()
        .expect("thread::spawn failed")
    {
        span_lint(cx, NEEDLESS_DOCTEST_MAIN, span, "needless `fn main` in doctest");
    }
}

fn check_text(cx: &LateContext<'_>, valid_idents: &FxHashSet<String>, text: &str, span: Span) {
    for word in text.split(|c: char| c.is_whitespace() || c == '\'') {
        // Trim punctuation as in `some comment (see foo::bar).`
        //                                                   ^^
        // Or even as in `_foo bar_` which is emphasized. Also preserve `::` as a prefix/suffix.
        let mut word = word.trim_matches(|c: char| !c.is_alphanumeric() && c != ':');

        // Remove leading or trailing single `:` which may be part of a sentence.
        if word.starts_with(':') && !word.starts_with("::") {
            word = word.trim_start_matches(':');
        }
        if word.ends_with(':') && !word.ends_with("::") {
            word = word.trim_end_matches(':');
        }

        if valid_idents.contains(word) || word.chars().all(|c| c == ':') {
            continue;
        }

        // Adjust for the current word
        let offset = word.as_ptr() as usize - text.as_ptr() as usize;
        let span = Span::new(
            span.lo() + BytePos::from_usize(offset),
            span.lo() + BytePos::from_usize(offset + word.len()),
            span.ctxt(),
            span.parent(),
        );

        check_word(cx, word, span);
    }
}

fn check_word(cx: &LateContext<'_>, word: &str, span: Span) {
    /// Checks if a string is camel-case, i.e., contains at least two uppercase
    /// letters (`Clippy` is ok) and one lower-case letter (`NASA` is ok).
    /// Plurals are also excluded (`IDs` is ok).
    fn is_camel_case(s: &str) -> bool {
        if s.starts_with(|c: char| c.is_ascii_digit()) {
            return false;
        }

        let s = s.strip_suffix('s').unwrap_or(s);

        s.chars().all(char::is_alphanumeric)
            && s.chars().filter(|&c| c.is_uppercase()).take(2).count() > 1
            && s.chars().filter(|&c| c.is_lowercase()).take(1).count() > 0
    }

    fn has_underscore(s: &str) -> bool {
        s != "_" && !s.contains("\\_") && s.contains('_')
    }

    fn has_hyphen(s: &str) -> bool {
        s != "-" && s.contains('-')
    }

    if let Ok(url) = Url::parse(word) {
        // try to get around the fact that `foo::bar` parses as a valid URL
        if !url.cannot_be_a_base() {
            span_lint(
                cx,
                DOC_MARKDOWN,
                span,
                "you should put bare URLs between `<`/`>` or make a proper Markdown link",
            );

            return;
        }
    }

    // We assume that mixed-case words are not meant to be put inside backticks. (Issue #2343)
    if has_underscore(word) && has_hyphen(word) {
        return;
    }

    if has_underscore(word) || word.contains("::") || is_camel_case(word) {
        let mut applicability = Applicability::MachineApplicable;

        span_lint_and_then(
            cx,
            DOC_MARKDOWN,
            span,
            "item in documentation is missing backticks",
            |diag| {
                let snippet = snippet_with_applicability(cx, span, "..", &mut applicability);
                diag.span_suggestion_with_style(
                    span,
                    "try",
                    format!("`{}`", snippet),
                    applicability,
                    // always show the suggestion in a separate line, since the
                    // inline presentation adds another pair of backticks
                    SuggestionStyle::ShowAlways,
                );
            },
        );
    }
}

struct FindPanicUnwrap<'a, 'tcx> {
    cx: &'a LateContext<'tcx>,
    panic_span: Option<Span>,
    typeck_results: &'tcx ty::TypeckResults<'tcx>,
}

impl<'a, 'tcx> Visitor<'tcx> for FindPanicUnwrap<'a, 'tcx> {
    type NestedFilter = nested_filter::OnlyBodies;

    fn visit_expr(&mut self, expr: &'tcx Expr<'_>) {
        if self.panic_span.is_some() {
            return;
        }

        if let Some(macro_call) = root_macro_call_first_node(self.cx, expr) {
            if is_panic(self.cx, macro_call.def_id)
                || matches!(
                    self.cx.tcx.item_name(macro_call.def_id).as_str(),
                    "assert" | "assert_eq" | "assert_ne" | "todo"
                )
            {
                self.panic_span = Some(macro_call.span);
            }
        }

        // check for `unwrap`
        if let Some(arglists) = method_chain_args(expr, &["unwrap"]) {
            let receiver_ty = self.typeck_results.expr_ty(&arglists[0][0]).peel_refs();
            if is_type_diagnostic_item(self.cx, receiver_ty, sym::Option)
                || is_type_diagnostic_item(self.cx, receiver_ty, sym::Result)
            {
                self.panic_span = Some(expr.span);
            }
        }

        // and check sub-expressions
        intravisit::walk_expr(self, expr);
    }

    // Panics in const blocks will cause compilation to fail.
    fn visit_anon_const(&mut self, _: &'tcx AnonConst) {}

    fn nested_visit_map(&mut self) -> Self::Map {
        self.cx.tcx.hir()
    }
}<|MERGE_RESOLUTION|>--- conflicted
+++ resolved
@@ -240,7 +240,7 @@
                     lint_for_missing_headers(cx, item.def_id, item.span, sig, headers, Some(body_id), fpu.panic_span);
                 }
             },
-            hir::ItemKind::Impl(ref impl_) => {
+            hir::ItemKind::Impl(impl_) => {
                 self.in_trait_impl = impl_.of_trait.is_some();
             },
             hir::ItemKind::Trait(_, unsafety, ..) => {
@@ -621,15 +621,8 @@
                 let filename = FileName::anon_source_code(&code);
 
                 let sm = Lrc::new(SourceMap::new(FilePathMapping::empty()));
-<<<<<<< HEAD
-                let fallback_bundle = rustc_errors::fallback_fluent_bundle(
-                    rustc_errors::DEFAULT_LOCALE_RESOURCES,
-                    false
-                );
-=======
                 let fallback_bundle =
-                    rustc_errors::fallback_fluent_bundle(false).expect("failed to load fallback fluent bundle");
->>>>>>> c7a705a8
+                    rustc_errors::fallback_fluent_bundle(rustc_errors::DEFAULT_LOCALE_RESOURCES, false);
                 let emitter = EmitterWriter::new(
                     Box::new(io::sink()),
                     None,
