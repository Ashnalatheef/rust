--- conflicted
+++ resolved
@@ -96,7 +96,6 @@
                 // Nice base case to make it easy to const-fold away the other branch.
                 $rhs
             };
-<<<<<<< HEAD
 
             // aarch64 div fails for arbitrary `v % 0`, mod fails when rhs is MIN, for non-powers-of-two
             // these operations aren't vectorized on aarch64 anyway
@@ -114,10 +113,6 @@
                 // Safety: $lhs and rhs are vectors
                 unsafe { core::intrinsics::simd::$simd_call($lhs, rhs) }
             }
-=======
-            // Safety: $lhs and rhs are vectors
-            unsafe { core::intrinsics::simd::$simd_call($lhs, rhs) }
->>>>>>> 8423171f
         }
     };
 }
@@ -142,11 +137,7 @@
                     #[inline]
                     #[must_use = "operator returns a new vector without mutating the inputs"]
                     // TODO: only useful for int Div::div, but we hope that this
-<<<<<<< HEAD
-                    // will essentially always always get inlined anyway.
-=======
                     // will essentially always get inlined anyway.
->>>>>>> 8423171f
                     #[track_caller]
                     fn $call(self, rhs: Self) -> Self::Output {
                         $macro_impl!(self, rhs, $inner, $scalar)
