--- conflicted
+++ resolved
@@ -1,123 +1,67 @@
 Function name: no_cov_crate::add_coverage_1
-<<<<<<< HEAD
-Raw bytes (9): 0x[01, 01, 00, 01, 01, 13, 01, 02, 02]
-=======
 Raw bytes (9): 0x[01, 01, 00, 01, 01, 15, 01, 02, 02]
->>>>>>> 214587c8
 Number of files: 1
 - file 0 => global file 1
 Number of expressions: 0
 Number of file 0 mappings: 1
-<<<<<<< HEAD
-- Code(Counter(0)) at (prev + 19, 1) to (start + 2, 2)
-Highest counter ID seen: c0
-
-Function name: no_cov_crate::add_coverage_2
-Raw bytes (9): 0x[01, 01, 00, 01, 01, 17, 01, 02, 02]
-=======
 - Code(Counter(0)) at (prev + 21, 1) to (start + 2, 2)
 Highest counter ID seen: c0
 
 Function name: no_cov_crate::add_coverage_2
 Raw bytes (9): 0x[01, 01, 00, 01, 01, 19, 01, 02, 02]
->>>>>>> 214587c8
 Number of files: 1
 - file 0 => global file 1
 Number of expressions: 0
 Number of file 0 mappings: 1
-<<<<<<< HEAD
-- Code(Counter(0)) at (prev + 23, 1) to (start + 2, 2)
-Highest counter ID seen: c0
-
-Function name: no_cov_crate::add_coverage_not_called (unused)
-Raw bytes (9): 0x[01, 01, 00, 01, 00, 1c, 01, 02, 02]
-=======
 - Code(Counter(0)) at (prev + 25, 1) to (start + 2, 2)
 Highest counter ID seen: c0
 
 Function name: no_cov_crate::add_coverage_not_called (unused)
 Raw bytes (9): 0x[01, 01, 00, 01, 00, 1e, 01, 02, 02]
->>>>>>> 214587c8
 Number of files: 1
 - file 0 => global file 1
 Number of expressions: 0
 Number of file 0 mappings: 1
-<<<<<<< HEAD
-- Code(Zero) at (prev + 28, 1) to (start + 2, 2)
-Highest counter ID seen: (none)
-
-Function name: no_cov_crate::main
-Raw bytes (9): 0x[01, 01, 00, 01, 01, 4c, 01, 0b, 02]
-=======
 - Code(Zero) at (prev + 30, 1) to (start + 2, 2)
 Highest counter ID seen: (none)
 
 Function name: no_cov_crate::main
 Raw bytes (9): 0x[01, 01, 00, 01, 01, 4e, 01, 0b, 02]
->>>>>>> 214587c8
 Number of files: 1
 - file 0 => global file 1
 Number of expressions: 0
 Number of file 0 mappings: 1
-<<<<<<< HEAD
-- Code(Counter(0)) at (prev + 76, 1) to (start + 11, 2)
-Highest counter ID seen: c0
-
-Function name: no_cov_crate::nested_fns::outer
-Raw bytes (14): 0x[01, 01, 00, 02, 01, 30, 05, 02, 23, 01, 0c, 05, 00, 06]
-=======
 - Code(Counter(0)) at (prev + 78, 1) to (start + 11, 2)
 Highest counter ID seen: c0
 
 Function name: no_cov_crate::nested_fns::outer
 Raw bytes (14): 0x[01, 01, 00, 02, 01, 32, 05, 02, 23, 01, 0c, 05, 00, 06]
->>>>>>> 214587c8
 Number of files: 1
 - file 0 => global file 1
 Number of expressions: 0
 Number of file 0 mappings: 2
-<<<<<<< HEAD
-- Code(Counter(0)) at (prev + 48, 5) to (start + 2, 35)
-=======
 - Code(Counter(0)) at (prev + 50, 5) to (start + 2, 35)
->>>>>>> 214587c8
 - Code(Counter(0)) at (prev + 12, 5) to (start + 0, 6)
 Highest counter ID seen: c0
 
 Function name: no_cov_crate::nested_fns::outer_both_covered
-<<<<<<< HEAD
-Raw bytes (14): 0x[01, 01, 00, 02, 01, 3e, 05, 02, 17, 01, 0b, 05, 00, 06]
-=======
 Raw bytes (14): 0x[01, 01, 00, 02, 01, 40, 05, 02, 17, 01, 0b, 05, 00, 06]
->>>>>>> 214587c8
 Number of files: 1
 - file 0 => global file 1
 Number of expressions: 0
 Number of file 0 mappings: 2
-<<<<<<< HEAD
-- Code(Counter(0)) at (prev + 62, 5) to (start + 2, 23)
-=======
 - Code(Counter(0)) at (prev + 64, 5) to (start + 2, 23)
->>>>>>> 214587c8
 - Code(Counter(0)) at (prev + 11, 5) to (start + 0, 6)
 Highest counter ID seen: c0
 
 Function name: no_cov_crate::nested_fns::outer_both_covered::inner
-<<<<<<< HEAD
-Raw bytes (26): 0x[01, 01, 01, 01, 05, 04, 01, 42, 09, 01, 17, 05, 01, 18, 02, 0e, 02, 02, 14, 02, 0e, 01, 03, 09, 00, 0a]
-=======
 Raw bytes (26): 0x[01, 01, 01, 01, 05, 04, 01, 44, 09, 01, 17, 05, 01, 18, 02, 0e, 02, 02, 14, 02, 0e, 01, 03, 09, 00, 0a]
->>>>>>> 214587c8
 Number of files: 1
 - file 0 => global file 1
 Number of expressions: 1
 - expression 0 operands: lhs = Counter(0), rhs = Counter(1)
 Number of file 0 mappings: 4
-<<<<<<< HEAD
-- Code(Counter(0)) at (prev + 66, 9) to (start + 1, 23)
-=======
 - Code(Counter(0)) at (prev + 68, 9) to (start + 1, 23)
->>>>>>> 214587c8
 - Code(Counter(1)) at (prev + 1, 24) to (start + 2, 14)
 - Code(Expression(0, Sub)) at (prev + 2, 20) to (start + 2, 14)
     = (c0 - c1)
