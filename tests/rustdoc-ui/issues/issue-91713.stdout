--- conflicted
+++ resolved
@@ -22,10 +22,6 @@
        strip-private  (when not --document-private-items)
   strip-priv-imports  (when --document-private-items)
 collect-intra-doc-links
-<<<<<<< HEAD
-   propagate-doc-cfg
-=======
->>>>>>> b1b464d6
  propagate-stability
            run-lints
 
