--- conflicted
+++ resolved
@@ -21,10 +21,7 @@
         multiline
         string
     ";
-<<<<<<< HEAD
-=======
 
     r"rust";
     r"hello world";
->>>>>>> aa137a7e
 }