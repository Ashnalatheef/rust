--- conflicted
+++ resolved
@@ -1,9 +1,5 @@
 error: non-canonical implementation of `clone` on a `Copy` type
-<<<<<<< HEAD
-  --> tests/ui/non_canonical_clone_impl.rs:9:29
-=======
   --> tests/ui/non_canonical_clone_impl.rs:10:29
->>>>>>> ba80e065
    |
 LL |       fn clone(&self) -> Self {
    |  _____________________________^
@@ -15,11 +11,7 @@
    = help: to override `-D warnings` add `#[allow(clippy::non_canonical_clone_impl)]`
 
 error: unnecessary implementation of `clone_from` on a `Copy` type
-<<<<<<< HEAD
-  --> tests/ui/non_canonical_clone_impl.rs:13:5
-=======
   --> tests/ui/non_canonical_clone_impl.rs:14:5
->>>>>>> ba80e065
    |
 LL | /     fn clone_from(&mut self, source: &Self) {
 LL | |         source.clone();
@@ -28,11 +20,7 @@
    | |_____^ help: remove it
 
 error: non-canonical implementation of `clone` on a `Copy` type
-<<<<<<< HEAD
-  --> tests/ui/non_canonical_clone_impl.rs:80:29
-=======
   --> tests/ui/non_canonical_clone_impl.rs:81:29
->>>>>>> ba80e065
    |
 LL |       fn clone(&self) -> Self {
    |  _____________________________^
@@ -41,11 +29,7 @@
    | |_____^ help: change this to: `{ *self }`
 
 error: unnecessary implementation of `clone_from` on a `Copy` type
-<<<<<<< HEAD
-  --> tests/ui/non_canonical_clone_impl.rs:84:5
-=======
   --> tests/ui/non_canonical_clone_impl.rs:85:5
->>>>>>> ba80e065
    |
 LL | /     fn clone_from(&mut self, source: &Self) {
 LL | |         source.clone();
