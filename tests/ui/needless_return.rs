--- conflicted
+++ resolved
@@ -3,16 +3,12 @@
 
 #![feature(let_else)]
 #![allow(unused)]
-<<<<<<< HEAD
-#![allow(clippy::if_same_then_else, clippy::single_match, clippy::needless_bool)]
-=======
 #![allow(
     clippy::if_same_then_else,
     clippy::single_match,
     clippy::needless_bool,
     clippy::equatable_if_let
 )]
->>>>>>> 01ea06ac
 #![warn(clippy::needless_return)]
 
 macro_rules! the_answer {
