error[E0539]: malformed `cfg` attribute input
  --> $DIR/malformed-attrs.rs:108:1
   |
LL | #[cfg]
   | ^^^^^^
   | |
   | expected this to be a list
   | help: must be of the form: `#[cfg(predicate)]`
   |
   = note: for more information, visit <https://doc.rust-lang.org/reference/conditional-compilation.html#the-cfg-attribute>

error[E0539]: malformed `cfg_attr` attribute input
  --> $DIR/malformed-attrs.rs:110:1
   |
LL | #[cfg_attr]
   | ^^^^^^^^^^^
   | |
   | expected this to be a list
   | help: must be of the form: `#[cfg_attr(predicate, attr1, attr2, ...)]`
   |
   = note: for more information, visit <https://doc.rust-lang.org/reference/conditional-compilation.html#the-cfg_attr-attribute>

error[E0463]: can't find crate for `wloop`
  --> $DIR/malformed-attrs.rs:218:1
   |
LL | extern crate wloop;
   | ^^^^^^^^^^^^^^^^^^^ can't find crate

error: malformed `windows_subsystem` attribute input
  --> $DIR/malformed-attrs.rs:26:1
   |
LL | #![windows_subsystem]
   | ^^^^^^^^^^^^^^^^^^^^^
   |
   = note: for more information, visit <https://doc.rust-lang.org/reference/runtime.html#the-windows_subsystem-attribute>
help: the following are the possible correct uses
   |
LL | #![windows_subsystem = "console"]
   |                      +++++++++++
LL | #![windows_subsystem = "windows"]
   |                      +++++++++++

error: malformed `instruction_set` attribute input
  --> $DIR/malformed-attrs.rs:112:1
   |
LL | #[instruction_set]
   | ^^^^^^^^^^^^^^^^^^ help: must be of the form: `#[instruction_set(set)]`
   |
   = note: for more information, visit <https://doc.rust-lang.org/reference/attributes/codegen.html#the-instruction_set-attribute>

error: malformed `patchable_function_entry` attribute input
  --> $DIR/malformed-attrs.rs:114:1
   |
LL | #[patchable_function_entry]
   | ^^^^^^^^^^^^^^^^^^^^^^^^^^^ help: must be of the form: `#[patchable_function_entry(prefix_nops = m, entry_nops = n)]`

error: malformed `must_not_suspend` attribute input
  --> $DIR/malformed-attrs.rs:138:1
   |
LL | #[must_not_suspend()]
   | ^^^^^^^^^^^^^^^^^^^^^
   |
help: the following are the possible correct uses
   |
LL - #[must_not_suspend()]
LL + #[must_not_suspend = "reason"]
   |
LL - #[must_not_suspend()]
LL + #[must_not_suspend]
   |

error: malformed `cfi_encoding` attribute input
  --> $DIR/malformed-attrs.rs:140:1
   |
LL | #[cfi_encoding]
   | ^^^^^^^^^^^^^^^ help: must be of the form: `#[cfi_encoding = "encoding"]`

error: malformed `allow` attribute input
  --> $DIR/malformed-attrs.rs:184:1
   |
LL | #[allow]
   | ^^^^^^^^
   |
   = note: for more information, visit <https://doc.rust-lang.org/reference/attributes/diagnostics.html#lint-check-attributes>
help: the following are the possible correct uses
   |
LL | #[allow(lint1)]
   |        +++++++
LL | #[allow(lint1, lint2, ...)]
   |        +++++++++++++++++++
LL | #[allow(lint1, lint2, lint3, reason = "...")]
   |        +++++++++++++++++++++++++++++++++++++

error: malformed `expect` attribute input
  --> $DIR/malformed-attrs.rs:186:1
   |
LL | #[expect]
   | ^^^^^^^^^
   |
   = note: for more information, visit <https://doc.rust-lang.org/reference/attributes/diagnostics.html#lint-check-attributes>
help: the following are the possible correct uses
   |
LL | #[expect(lint1)]
   |         +++++++
LL | #[expect(lint1, lint2, ...)]
   |         +++++++++++++++++++
LL | #[expect(lint1, lint2, lint3, reason = "...")]
   |         +++++++++++++++++++++++++++++++++++++

error: malformed `warn` attribute input
  --> $DIR/malformed-attrs.rs:188:1
   |
LL | #[warn]
   | ^^^^^^^
   |
   = note: for more information, visit <https://doc.rust-lang.org/reference/attributes/diagnostics.html#lint-check-attributes>
help: the following are the possible correct uses
   |
LL | #[warn(lint1)]
   |       +++++++
LL | #[warn(lint1, lint2, ...)]
   |       +++++++++++++++++++
LL | #[warn(lint1, lint2, lint3, reason = "...")]
   |       +++++++++++++++++++++++++++++++++++++

error: malformed `deny` attribute input
  --> $DIR/malformed-attrs.rs:190:1
   |
LL | #[deny]
   | ^^^^^^^
   |
   = note: for more information, visit <https://doc.rust-lang.org/reference/attributes/diagnostics.html#lint-check-attributes>
help: the following are the possible correct uses
   |
LL | #[deny(lint1)]
   |       +++++++
LL | #[deny(lint1, lint2, ...)]
   |       +++++++++++++++++++
LL | #[deny(lint1, lint2, lint3, reason = "...")]
   |       +++++++++++++++++++++++++++++++++++++

error: malformed `forbid` attribute input
  --> $DIR/malformed-attrs.rs:192:1
   |
LL | #[forbid]
   | ^^^^^^^^^
   |
   = note: for more information, visit <https://doc.rust-lang.org/reference/attributes/diagnostics.html#lint-check-attributes>
help: the following are the possible correct uses
   |
LL | #[forbid(lint1)]
   |         +++++++
LL | #[forbid(lint1, lint2, ...)]
   |         +++++++++++++++++++
LL | #[forbid(lint1, lint2, lint3, reason = "...")]
   |         +++++++++++++++++++++++++++++++++++++

error: malformed `thread_local` attribute input
  --> $DIR/malformed-attrs.rs:210:1
   |
LL | #[thread_local()]
   | ^^^^^^^^^^^^^^^^^ help: must be of the form: `#[thread_local]`

error: malformed `no_link` attribute input
  --> $DIR/malformed-attrs.rs:214:1
   |
LL | #[no_link()]
   | ^^^^^^^^^^^^ help: must be of the form: `#[no_link]`
   |
   = note: for more information, visit <https://doc.rust-lang.org/reference/items/extern-crates.html#the-no_link-attribute>

error: the `#[proc_macro]` attribute is only usable with crates of the `proc-macro` crate type
  --> $DIR/malformed-attrs.rs:105:1
   |
LL | #[proc_macro = 18]
   | ^^^^^^^^^^^^^^^^^^

error: the `#[proc_macro_attribute]` attribute is only usable with crates of the `proc-macro` crate type
  --> $DIR/malformed-attrs.rs:122:1
   |
LL | #[proc_macro_attribute = 19]
   | ^^^^^^^^^^^^^^^^^^^^^^^^^^^^

error: the `#[proc_macro_derive]` attribute is only usable with crates of the `proc-macro` crate type
  --> $DIR/malformed-attrs.rs:129:1
   |
LL | #[proc_macro_derive]
   | ^^^^^^^^^^^^^^^^^^^^

error[E0658]: allow_internal_unsafe side-steps the unsafe_code lint
  --> $DIR/malformed-attrs.rs:223:1
   |
LL | #[allow_internal_unsafe = 1]
   | ^^^^^^^^^^^^^^^^^^^^^^^^^^^^
   |
   = help: add `#![feature(allow_internal_unsafe)]` to the crate attributes to enable
   = note: this compiler was built on YYYY-MM-DD; consider upgrading it if it is out of date

error: valid forms for the attribute are `#[doc(hidden)]`, `#[doc(inline)]`, and `#[doc = "string"]`
  --> $DIR/malformed-attrs.rs:41:1
   |
LL | #[doc]
   | ^^^^^^
   |
   = warning: this was previously accepted by the compiler but is being phased out; it will become a hard error in a future release!
   = note: for more information, see issue #57571 <https://github.com/rust-lang/rust/issues/57571>
   = note: for more information, visit <https://doc.rust-lang.org/rustdoc/write-documentation/the-doc-attribute.html>
   = note: `#[deny(ill_formed_attribute_input)]` (part of `#[deny(future_incompatible)]`) on by default

error: valid forms for the attribute are `#[doc(hidden)]`, `#[doc(inline)]`, and `#[doc = "string"]`
  --> $DIR/malformed-attrs.rs:77:1
   |
LL | #[doc]
   | ^^^^^^
   |
   = warning: this was previously accepted by the compiler but is being phased out; it will become a hard error in a future release!
   = note: for more information, see issue #57571 <https://github.com/rust-lang/rust/issues/57571>
   = note: for more information, visit <https://doc.rust-lang.org/rustdoc/write-documentation/the-doc-attribute.html>

error[E0539]: malformed `export_name` attribute input
  --> $DIR/malformed-attrs.rs:29:1
   |
LL | #[unsafe(export_name)]
   | ^^^^^^^^^^^^^^^^^^^^^^ help: must be of the form: `#[export_name = "name"]`

error: `rustc_allow_const_fn_unstable` expects a list of feature names
  --> $DIR/malformed-attrs.rs:31:1
   |
LL | #[rustc_allow_const_fn_unstable]
   | ^^^^^^^^^^^^^^^^^^^^^^^^^^^^^^^^

error: `allow_internal_unstable` expects a list of feature names
  --> $DIR/malformed-attrs.rs:34:1
   |
LL | #[allow_internal_unstable]
   | ^^^^^^^^^^^^^^^^^^^^^^^^^^

error[E0539]: malformed `rustc_confusables` attribute input
  --> $DIR/malformed-attrs.rs:36:1
   |
LL | #[rustc_confusables]
   | ^^^^^^^^^^^^^^^^^^^^
   | |
   | expected this to be a list
   | help: must be of the form: `#[rustc_confusables("name1", "name2", ...)]`

error: `#[rustc_confusables]` attribute cannot be used on functions
  --> $DIR/malformed-attrs.rs:36:1
   |
LL | #[rustc_confusables]
   | ^^^^^^^^^^^^^^^^^^^^
   |
   = help: `#[rustc_confusables]` can only be applied to inherent methods

error[E0539]: malformed `deprecated` attribute input
  --> $DIR/malformed-attrs.rs:39:1
   |
LL | #[deprecated = 5]
   | ^^^^^^^^^^^^^^^-^
   |                |
   |                expected a string literal here
   |
help: try changing it to one of the following valid forms of the attribute
   |
LL - #[deprecated = 5]
LL + #[deprecated = "reason"]
   |
LL - #[deprecated = 5]
LL + #[deprecated(note = "reason")]
   |
LL - #[deprecated = 5]
LL + #[deprecated(since = "version")]
   |
LL - #[deprecated = 5]
LL + #[deprecated(since = "version", note = "reason")]
   |
   = and 1 other candidate

error[E0539]: malformed `rustc_macro_transparency` attribute input
  --> $DIR/malformed-attrs.rs:44:1
   |
LL | #[rustc_macro_transparency]
   | ^^^^^^^^^^^^^^^^^^^^^^^^^^^
   |
help: try changing it to one of the following valid forms of the attribute
   |
LL | #[rustc_macro_transparency = "opaque"]
   |                            ++++++++++
LL | #[rustc_macro_transparency = "semitransparent"]
   |                            +++++++++++++++++++
LL | #[rustc_macro_transparency = "transparent"]
   |                            +++++++++++++++

error: `#[rustc_macro_transparency]` attribute cannot be used on functions
  --> $DIR/malformed-attrs.rs:44:1
   |
LL | #[rustc_macro_transparency]
   | ^^^^^^^^^^^^^^^^^^^^^^^^^^^
   |
   = help: `#[rustc_macro_transparency]` can only be applied to macro defs

error[E0539]: malformed `repr` attribute input
  --> $DIR/malformed-attrs.rs:47:1
   |
LL | #[repr]
   | ^^^^^^^ expected this to be a list
   |
   = note: for more information, visit <https://doc.rust-lang.org/reference/type-layout.html#representations>
help: try changing it to one of the following valid forms of the attribute
   |
LL | #[repr(<integer type>)]
   |       ++++++++++++++++
LL | #[repr(C)]
   |       +++
LL | #[repr(Rust)]
   |       ++++++
LL | #[repr(align(...))]
   |       ++++++++++++
   = and 2 other candidates

error[E0565]: malformed `rustc_as_ptr` attribute input
  --> $DIR/malformed-attrs.rs:50:1
   |
LL | #[rustc_as_ptr = 5]
   | ^^^^^^^^^^^^^^^---^
   | |              |
   | |              didn't expect any arguments here
   | help: must be of the form: `#[rustc_as_ptr]`

error[E0539]: malformed `rustc_align` attribute input
  --> $DIR/malformed-attrs.rs:55:1
   |
LL | #[rustc_align]
   | ^^^^^^^^^^^^^^
   | |
   | expected this to be a list
   | help: must be of the form: `#[rustc_align(<alignment in bytes>)]`

error[E0539]: malformed `optimize` attribute input
  --> $DIR/malformed-attrs.rs:57:1
   |
LL | #[optimize]
   | ^^^^^^^^^^^ expected this to be a list
   |
help: try changing it to one of the following valid forms of the attribute
   |
LL | #[optimize(none)]
   |           ++++++
LL | #[optimize(size)]
   |           ++++++
LL | #[optimize(speed)]
   |           +++++++

error[E0565]: malformed `cold` attribute input
  --> $DIR/malformed-attrs.rs:59:1
   |
LL | #[cold = 1]
   | ^^^^^^^---^
   | |      |
   | |      didn't expect any arguments here
   | help: must be of the form: `#[cold]`

error: valid forms for the attribute are `#[must_use = "reason"]` and `#[must_use]`
  --> $DIR/malformed-attrs.rs:61:1
   |
LL | #[must_use()]
   | ^^^^^^^^^^^^^

error[E0565]: malformed `no_mangle` attribute input
  --> $DIR/malformed-attrs.rs:63:1
   |
LL | #[no_mangle = 1]
   | ^^^^^^^^^^^^---^
   | |           |
   | |           didn't expect any arguments here
   | help: must be of the form: `#[no_mangle]`

error[E0565]: malformed `naked` attribute input
  --> $DIR/malformed-attrs.rs:65:1
   |
LL | #[unsafe(naked())]
   | ^^^^^^^^^^^^^^--^^
   | |             |
   | |             didn't expect any arguments here
   | help: must be of the form: `#[naked]`

error[E0565]: malformed `track_caller` attribute input
  --> $DIR/malformed-attrs.rs:67:1
   |
LL | #[track_caller()]
   | ^^^^^^^^^^^^^^--^
   | |             |
   | |             didn't expect any arguments here
   | help: must be of the form: `#[track_caller]`

error[E0539]: malformed `export_name` attribute input
  --> $DIR/malformed-attrs.rs:69:1
   |
LL | #[export_name()]
   | ^^^^^^^^^^^^^^^^ help: must be of the form: `#[export_name = "name"]`

error[E0805]: malformed `used` attribute input
  --> $DIR/malformed-attrs.rs:71:1
   |
LL | #[used()]
   | ^^^^^^--^
   |       |
   |       expected a single argument here
   |
help: try changing it to one of the following valid forms of the attribute
   |
LL | #[used(compiler)]
   |        ++++++++
LL | #[used(linker)]
   |        ++++++
LL - #[used()]
LL + #[used]
   |

error: `#[used]` attribute cannot be used on functions
  --> $DIR/malformed-attrs.rs:71:1
   |
LL | #[used()]
   | ^^^^^^^^^
   |
   = help: `#[used]` can only be applied to statics

error[E0539]: malformed `crate_name` attribute input
  --> $DIR/malformed-attrs.rs:74:1
   |
LL | #[crate_name]
   | ^^^^^^^^^^^^^ help: must be of the form: `#[crate_name = "name"]`

error[E0539]: malformed `target_feature` attribute input
  --> $DIR/malformed-attrs.rs:80:1
   |
LL | #[target_feature]
   | ^^^^^^^^^^^^^^^^^
   | |
   | expected this to be a list
   | help: must be of the form: `#[target_feature(enable = "feat1, feat2")]`

error[E0565]: malformed `export_stable` attribute input
  --> $DIR/malformed-attrs.rs:82:1
   |
LL | #[export_stable = 1]
   | ^^^^^^^^^^^^^^^^---^
   | |               |
   | |               didn't expect any arguments here
   | help: must be of the form: `#[export_stable]`

error[E0539]: malformed `link` attribute input
  --> $DIR/malformed-attrs.rs:84:1
   |
LL | #[link]
   | ^^^^^^^ expected this to be a list
   |
   = note: for more information, visit <https://doc.rust-lang.org/reference/items/external-blocks.html#the-link-attribute>
help: try changing it to one of the following valid forms of the attribute
   |
LL | #[link(name = "...")]
   |       ++++++++++++++
LL | #[link(name = "...", import_name_type = "decorated|noprefix|undecorated")]
   |       +++++++++++++++++++++++++++++++++++++++++++++++++++++++++++++++++++
LL | #[link(name = "...", kind = "dylib|static|...")]
   |       +++++++++++++++++++++++++++++++++++++++++
LL | #[link(name = "...", kind = "dylib|static|...", wasm_import_module = "...", import_name_type = "decorated|noprefix|undecorated")]
   |       ++++++++++++++++++++++++++++++++++++++++++++++++++++++++++++++++++++++++++++++++++++++++++++++++++++++++++++++++++++++++++
   = and 1 other candidate

error[E0539]: malformed `link_name` attribute input
  --> $DIR/malformed-attrs.rs:88:1
   |
LL | #[link_name]
   | ^^^^^^^^^^^^ help: must be of the form: `#[link_name = "name"]`
   |
   = note: for more information, visit <https://doc.rust-lang.org/reference/items/external-blocks.html#the-link_name-attribute>

error[E0539]: malformed `link_section` attribute input
  --> $DIR/malformed-attrs.rs:92:1
   |
LL | #[link_section]
   | ^^^^^^^^^^^^^^^ help: must be of the form: `#[link_section = "name"]`
   |
   = note: for more information, visit <https://doc.rust-lang.org/reference/abi.html#the-link_section-attribute>

error[E0539]: malformed `coverage` attribute input
  --> $DIR/malformed-attrs.rs:94:1
   |
LL | #[coverage]
   | ^^^^^^^^^^^ this attribute is only valid with either `on` or `off` as an argument
   |
help: try changing it to one of the following valid forms of the attribute
   |
LL | #[coverage(off)]
   |           +++++
LL | #[coverage(on)]
   |           ++++

error[E0539]: malformed `sanitize` attribute input
  --> $DIR/malformed-attrs.rs:96:1
   |
LL | #[sanitize]
   | ^^^^^^^^^^^ expected this to be a list
   |
help: try changing it to one of the following valid forms of the attribute
   |
LL | #[sanitize(address = "on|off")]
   |           ++++++++++++++++++++
LL | #[sanitize(cfi = "on|off")]
   |           ++++++++++++++++
LL | #[sanitize(hwaddress = "on|off")]
   |           ++++++++++++++++++++++
LL | #[sanitize(kcfi = "on|off")]
   |           +++++++++++++++++
   = and 5 other candidates

error[E0565]: malformed `no_implicit_prelude` attribute input
  --> $DIR/malformed-attrs.rs:101:1
   |
LL | #[no_implicit_prelude = 23]
   | ^^^^^^^^^^^^^^^^^^^^^^----^
   | |                     |
   | |                     didn't expect any arguments here
   | help: must be of the form: `#[no_implicit_prelude]`

error[E0565]: malformed `proc_macro` attribute input
  --> $DIR/malformed-attrs.rs:105:1
   |
LL | #[proc_macro = 18]
   | ^^^^^^^^^^^^^----^
   | |            |
   | |            didn't expect any arguments here
   | help: must be of the form: `#[proc_macro]`

error[E0565]: malformed `coroutine` attribute input
  --> $DIR/malformed-attrs.rs:117:5
   |
LL |     #[coroutine = 63] || {}
   |     ^^^^^^^^^^^^----^
   |     |           |
   |     |           didn't expect any arguments here
   |     help: must be of the form: `#[coroutine]`

error[E0565]: malformed `proc_macro_attribute` attribute input
  --> $DIR/malformed-attrs.rs:122:1
   |
LL | #[proc_macro_attribute = 19]
   | ^^^^^^^^^^^^^^^^^^^^^^^----^
   | |                      |
   | |                      didn't expect any arguments here
   | help: must be of the form: `#[proc_macro_attribute]`

error[E0539]: malformed `must_use` attribute input
  --> $DIR/malformed-attrs.rs:125:1
   |
LL | #[must_use = 1]
   | ^^^^^^^^^^^^^-^
   |              |
   |              expected a string literal here
   |
   = note: for more information, visit <https://doc.rust-lang.org/reference/attributes/diagnostics.html#the-must_use-attribute>
help: try changing it to one of the following valid forms of the attribute
   |
LL - #[must_use = 1]
LL + #[must_use = "reason"]
   |
LL - #[must_use = 1]
LL + #[must_use]
   |

error[E0539]: malformed `proc_macro_derive` attribute input
  --> $DIR/malformed-attrs.rs:129:1
   |
LL | #[proc_macro_derive]
   | ^^^^^^^^^^^^^^^^^^^^ expected this to be a list
   |
   = note: for more information, visit <https://doc.rust-lang.org/reference/procedural-macros.html#derive-macros>
help: try changing it to one of the following valid forms of the attribute
   |
LL | #[proc_macro_derive(TraitName)]
   |                    +++++++++++
LL | #[proc_macro_derive(TraitName, attributes(name1, name2, ...))]
   |                    ++++++++++++++++++++++++++++++++++++++++++

error[E0539]: malformed `rustc_layout_scalar_valid_range_start` attribute input
  --> $DIR/malformed-attrs.rs:134:1
   |
LL | #[rustc_layout_scalar_valid_range_start]
   | ^^^^^^^^^^^^^^^^^^^^^^^^^^^^^^^^^^^^^^^^
   | |
   | expected this to be a list
   | help: must be of the form: `#[rustc_layout_scalar_valid_range_start(start)]`

error[E0539]: malformed `rustc_layout_scalar_valid_range_end` attribute input
  --> $DIR/malformed-attrs.rs:136:1
   |
LL | #[rustc_layout_scalar_valid_range_end]
   | ^^^^^^^^^^^^^^^^^^^^^^^^^^^^^^^^^^^^^^
   | |
   | expected this to be a list
   | help: must be of the form: `#[rustc_layout_scalar_valid_range_end(end)]`

error[E0565]: malformed `marker` attribute input
  --> $DIR/malformed-attrs.rs:161:1
   |
LL | #[marker = 3]
   | ^^^^^^^^^---^
   | |        |
   | |        didn't expect any arguments here
   | help: must be of the form: `#[marker]`

error[E0565]: malformed `fundamental` attribute input
  --> $DIR/malformed-attrs.rs:163:1
   |
LL | #[fundamental()]
   | ^^^^^^^^^^^^^--^
   | |            |
   | |            didn't expect any arguments here
   | help: must be of the form: `#[fundamental]`

error[E0565]: malformed `ffi_pure` attribute input
  --> $DIR/malformed-attrs.rs:171:5
   |
LL |     #[unsafe(ffi_pure = 1)]
   |     ^^^^^^^^^^^^^^^^^^---^^
   |     |                 |
   |     |                 didn't expect any arguments here
   |     help: must be of the form: `#[ffi_pure]`

error[E0539]: malformed `link_ordinal` attribute input
  --> $DIR/malformed-attrs.rs:173:5
   |
LL |     #[link_ordinal]
   |     ^^^^^^^^^^^^^^^
   |     |
   |     expected this to be a list
   |     help: must be of the form: `#[link_ordinal(ordinal)]`
   |
   = note: for more information, visit <https://doc.rust-lang.org/reference/items/external-blocks.html#the-link_ordinal-attribute>

error[E0565]: malformed `ffi_const` attribute input
  --> $DIR/malformed-attrs.rs:177:5
   |
LL |     #[unsafe(ffi_const = 1)]
   |     ^^^^^^^^^^^^^^^^^^^---^^
   |     |                  |
   |     |                  didn't expect any arguments here
   |     help: must be of the form: `#[ffi_const]`

error[E0539]: malformed `linkage` attribute input
  --> $DIR/malformed-attrs.rs:179:5
   |
LL |     #[linkage]
   |     ^^^^^^^^^^ expected this to be of the form `linkage = "..."`
   |
help: try changing it to one of the following valid forms of the attribute
   |
LL |     #[linkage = "available_externally"]
   |               ++++++++++++++++++++++++
LL |     #[linkage = "common"]
   |               ++++++++++
LL |     #[linkage = "extern_weak"]
   |               +++++++++++++++
LL |     #[linkage = "external"]
   |               ++++++++++++
   = and 5 other candidates

error[E0539]: malformed `debugger_visualizer` attribute input
  --> $DIR/malformed-attrs.rs:194:1
   |
LL | #[debugger_visualizer]
   | ^^^^^^^^^^^^^^^^^^^^^^
   | |
   | expected this to be a list
   | help: must be of the form: `#[debugger_visualizer(natvis_file = "...", gdb_script_file = "...")]`
   |
   = note: for more information, visit <https://doc.rust-lang.org/reference/attributes/debugger.html#the-debugger_visualizer-attribute>

error[E0565]: malformed `automatically_derived` attribute input
  --> $DIR/malformed-attrs.rs:196:1
   |
LL | #[automatically_derived = 18]
   | ^^^^^^^^^^^^^^^^^^^^^^^^----^
   | |                       |
   | |                       didn't expect any arguments here
   | help: must be of the form: `#[automatically_derived]`

error[E0565]: malformed `non_exhaustive` attribute input
  --> $DIR/malformed-attrs.rs:204:1
   |
LL | #[non_exhaustive = 1]
   | ^^^^^^^^^^^^^^^^^---^
   | |                |
   | |                didn't expect any arguments here
   | help: must be of the form: `#[non_exhaustive]`

error: valid forms for the attribute are `#[macro_use(name1, name2, ...)]` and `#[macro_use]`
  --> $DIR/malformed-attrs.rs:216:1
   |
LL | #[macro_use = 1]
   | ^^^^^^^^^^^^^^^^

<<<<<<< HEAD
error: valid forms for the attribute are `#![macro_export(local_inner_macros)]` and `#![macro_export]`
=======
error: valid forms for the attribute are `#[macro_export(local_inner_macros)]` and `#[macro_export]`
>>>>>>> b1b464d6
  --> $DIR/malformed-attrs.rs:221:1
   |
LL | #[macro_export = 18]
   | ^^^^^^^^^^^^^^^^^^^^

error[E0565]: malformed `allow_internal_unsafe` attribute input
  --> $DIR/malformed-attrs.rs:223:1
   |
LL | #[allow_internal_unsafe = 1]
   | ^^^^^^^^^^^^^^^^^^^^^^^^---^
   | |                       |
   | |                       didn't expect any arguments here
   | help: must be of the form: `#[allow_internal_unsafe]`

error[E0565]: malformed `type_const` attribute input
  --> $DIR/malformed-attrs.rs:149:5
   |
LL |     #[type_const = 1]
   |     ^^^^^^^^^^^^^---^
   |     |            |
   |     |            didn't expect any arguments here
   |     help: must be of the form: `#[type_const]`

error: attribute should be applied to `const fn`
  --> $DIR/malformed-attrs.rs:31:1
   |
LL |   #[rustc_allow_const_fn_unstable]
   |   ^^^^^^^^^^^^^^^^^^^^^^^^^^^^^^^^
...
LL | / fn test() {
LL | |     #[coroutine = 63] || {}
...  |
LL | | }
   | |_- not a `const fn`

warning: attribute should be applied to an `extern` block with non-Rust ABI
  --> $DIR/malformed-attrs.rs:84:1
   |
LL |   #[link]
   |   ^^^^^^^
...
LL | / fn test() {
LL | |     #[coroutine = 63] || {}
...  |
LL | | }
   | |_- not an `extern` block
   |
   = warning: this was previously accepted by the compiler but is being phased out; it will become a hard error in a future release!
   = note: requested on the command line with `-W unused-attributes`

error: `#[repr(align(...))]` is not supported on functions
  --> $DIR/malformed-attrs.rs:47:1
   |
LL | #[repr]
   | ^^^^^^^
   |
help: use `#[rustc_align(...)]` instead
  --> $DIR/malformed-attrs.rs:47:1
   |
LL | #[repr]
   | ^^^^^^^

warning: `#[diagnostic::do_not_recommend]` does not expect any arguments
  --> $DIR/malformed-attrs.rs:155:1
   |
LL | #[diagnostic::do_not_recommend()]
   | ^^^^^^^^^^^^^^^^^^^^^^^^^^^^^^^^^
   |
   = note: `#[warn(malformed_diagnostic_attributes)]` (part of `#[warn(unknown_or_malformed_diagnostic_attributes)]`) on by default

warning: missing options for `on_unimplemented` attribute
  --> $DIR/malformed-attrs.rs:144:1
   |
LL | #[diagnostic::on_unimplemented]
   | ^^^^^^^^^^^^^^^^^^^^^^^^^^^^^^^
   |
   = help: at least one of the `message`, `note` and `label` options are expected

warning: malformed `on_unimplemented` attribute
  --> $DIR/malformed-attrs.rs:146:1
   |
LL | #[diagnostic::on_unimplemented = 1]
   | ^^^^^^^^^^^^^^^^^^^^^^^^^^^^^^^^^^^ invalid option found here
   |
   = help: only `message`, `note` and `label` are allowed as options

error: valid forms for the attribute are `#[inline(always)]`, `#[inline(never)]`, and `#[inline]`
  --> $DIR/malformed-attrs.rs:52:1
   |
LL | #[inline = 5]
   | ^^^^^^^^^^^^^
   |
   = warning: this was previously accepted by the compiler but is being phased out; it will become a hard error in a future release!
   = note: for more information, see issue #57571 <https://github.com/rust-lang/rust/issues/57571>

warning: crate-level attribute should be an inner attribute: add an exclamation mark: `#![crate_name]`
  --> $DIR/malformed-attrs.rs:74:1
   |
LL | #[crate_name]
   | ^^^^^^^^^^^^^
   |
note: This attribute does not have an `!`, which means it is applied to this function
  --> $DIR/malformed-attrs.rs:116:1
   |
LL | / fn test() {
LL | |     #[coroutine = 63] || {}
...  |
LL | | }
   | |_^

warning: `#[link_name]` attribute cannot be used on functions
  --> $DIR/malformed-attrs.rs:88:1
   |
LL | #[link_name]
   | ^^^^^^^^^^^^
   |
   = warning: this was previously accepted by the compiler but is being phased out; it will become a hard error in a future release!
   = help: `#[link_name]` can be applied to foreign functions and foreign statics

error: valid forms for the attribute are `#[ignore = "reason"]` and `#[ignore]`
  --> $DIR/malformed-attrs.rs:98:1
   |
LL | #[ignore()]
   | ^^^^^^^^^^^
   |
   = warning: this was previously accepted by the compiler but is being phased out; it will become a hard error in a future release!
   = note: for more information, see issue #57571 <https://github.com/rust-lang/rust/issues/57571>

warning: `#[no_implicit_prelude]` attribute cannot be used on functions
  --> $DIR/malformed-attrs.rs:101:1
   |
LL | #[no_implicit_prelude = 23]
   | ^^^^^^^^^^^^^^^^^^^^^^^^^^^
   |
   = warning: this was previously accepted by the compiler but is being phased out; it will become a hard error in a future release!
   = help: `#[no_implicit_prelude]` can be applied to crates and modules

warning: `#[automatically_derived]` attribute cannot be used on modules
  --> $DIR/malformed-attrs.rs:196:1
   |
LL | #[automatically_derived = 18]
   | ^^^^^^^^^^^^^^^^^^^^^^^^^^^^^
   |
   = warning: this was previously accepted by the compiler but is being phased out; it will become a hard error in a future release!
   = help: `#[automatically_derived]` can only be applied to trait impl blocks

error: valid forms for the attribute are `#[ignore = "reason"]` and `#[ignore]`
  --> $DIR/malformed-attrs.rs:230:1
   |
LL | #[ignore = 1]
   | ^^^^^^^^^^^^^
   |
   = warning: this was previously accepted by the compiler but is being phased out; it will become a hard error in a future release!
   = note: for more information, see issue #57571 <https://github.com/rust-lang/rust/issues/57571>

error[E0308]: mismatched types
  --> $DIR/malformed-attrs.rs:117:23
   |
LL | fn test() {
   |          - help: a return type might be missing here: `-> _`
LL |     #[coroutine = 63] || {}
   |                       ^^^^^ expected `()`, found coroutine
   |
   = note: expected unit type `()`
              found coroutine `{coroutine@$DIR/malformed-attrs.rs:117:23: 117:25}`

error: aborting due to 76 previous errors; 8 warnings emitted

Some errors have detailed explanations: E0308, E0463, E0539, E0565, E0658, E0805.
For more information about an error, try `rustc --explain E0308`.
Future incompatibility report: Future breakage diagnostic:
error: valid forms for the attribute are `#[doc(hidden)]`, `#[doc(inline)]`, and `#[doc = "string"]`
  --> $DIR/malformed-attrs.rs:41:1
   |
LL | #[doc]
   | ^^^^^^
   |
   = warning: this was previously accepted by the compiler but is being phased out; it will become a hard error in a future release!
   = note: for more information, see issue #57571 <https://github.com/rust-lang/rust/issues/57571>
   = note: for more information, visit <https://doc.rust-lang.org/rustdoc/write-documentation/the-doc-attribute.html>
   = note: `#[deny(ill_formed_attribute_input)]` (part of `#[deny(future_incompatible)]`) on by default

Future breakage diagnostic:
error: valid forms for the attribute are `#[doc(hidden)]`, `#[doc(inline)]`, and `#[doc = "string"]`
  --> $DIR/malformed-attrs.rs:77:1
   |
LL | #[doc]
   | ^^^^^^
   |
   = warning: this was previously accepted by the compiler but is being phased out; it will become a hard error in a future release!
   = note: for more information, see issue #57571 <https://github.com/rust-lang/rust/issues/57571>
   = note: for more information, visit <https://doc.rust-lang.org/rustdoc/write-documentation/the-doc-attribute.html>
   = note: `#[deny(ill_formed_attribute_input)]` (part of `#[deny(future_incompatible)]`) on by default

Future breakage diagnostic:
error: valid forms for the attribute are `#[inline(always)]`, `#[inline(never)]`, and `#[inline]`
  --> $DIR/malformed-attrs.rs:52:1
   |
LL | #[inline = 5]
   | ^^^^^^^^^^^^^
   |
   = warning: this was previously accepted by the compiler but is being phased out; it will become a hard error in a future release!
   = note: for more information, see issue #57571 <https://github.com/rust-lang/rust/issues/57571>
   = note: `#[deny(ill_formed_attribute_input)]` (part of `#[deny(future_incompatible)]`) on by default

Future breakage diagnostic:
error: valid forms for the attribute are `#[ignore = "reason"]` and `#[ignore]`
  --> $DIR/malformed-attrs.rs:98:1
   |
LL | #[ignore()]
   | ^^^^^^^^^^^
   |
   = warning: this was previously accepted by the compiler but is being phased out; it will become a hard error in a future release!
   = note: for more information, see issue #57571 <https://github.com/rust-lang/rust/issues/57571>
   = note: `#[deny(ill_formed_attribute_input)]` (part of `#[deny(future_incompatible)]`) on by default

Future breakage diagnostic:
error: valid forms for the attribute are `#[ignore = "reason"]` and `#[ignore]`
  --> $DIR/malformed-attrs.rs:230:1
   |
LL | #[ignore = 1]
   | ^^^^^^^^^^^^^
   |
   = warning: this was previously accepted by the compiler but is being phased out; it will become a hard error in a future release!
   = note: for more information, see issue #57571 <https://github.com/rust-lang/rust/issues/57571>
   = note: `#[deny(ill_formed_attribute_input)]` (part of `#[deny(future_incompatible)]`) on by default
<|MERGE_RESOLUTION|>--- conflicted
+++ resolved
@@ -701,11 +701,7 @@
 LL | #[macro_use = 1]
    | ^^^^^^^^^^^^^^^^
 
-<<<<<<< HEAD
-error: valid forms for the attribute are `#![macro_export(local_inner_macros)]` and `#![macro_export]`
-=======
 error: valid forms for the attribute are `#[macro_export(local_inner_macros)]` and `#[macro_export]`
->>>>>>> b1b464d6
   --> $DIR/malformed-attrs.rs:221:1
    |
 LL | #[macro_export = 18]
