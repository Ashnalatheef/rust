use std::iter;
use std::ops::ControlFlow;

use rustc_abi::{BackendRepr, ExternAbi, TagEncoding, VariantIdx, Variants, WrappingRange};
use rustc_data_structures::fx::FxHashSet;
use rustc_errors::DiagMessage;
use rustc_hir::intravisit::VisitorExt;
use rustc_hir::{AmbigArg, Expr, ExprKind, HirId, LangItem};
use rustc_middle::bug;
use rustc_middle::ty::layout::{LayoutOf, SizeSkeleton};
use rustc_middle::ty::{
    self, Adt, AdtKind, GenericArgsRef, Ty, TyCtxt, TypeSuperVisitable, TypeVisitable,
    TypeVisitableExt,
};
use rustc_session::{declare_lint, declare_lint_pass, impl_lint_pass};
use rustc_span::def_id::LocalDefId;
use rustc_span::{Span, Symbol, source_map, sym};
use tracing::debug;
use {rustc_ast as ast, rustc_hir as hir};

mod improper_ctypes;

use crate::lints::{
    AmbiguousWidePointerComparisons, AmbiguousWidePointerComparisonsAddrMetadataSuggestion,
    AmbiguousWidePointerComparisonsAddrSuggestion, AtomicOrderingFence, AtomicOrderingLoad,
    AtomicOrderingStore, ImproperCTypes, InvalidAtomicOrderingDiag, InvalidNanComparisons,
    InvalidNanComparisonsSuggestion, UnpredictableFunctionPointerComparisons,
    UnpredictableFunctionPointerComparisonsSuggestion, UnusedComparisons, UsesPowerAlignment,
    VariantSizeDifferencesDiag,
};
use crate::{LateContext, LateLintPass, LintContext, fluent_generated as fluent};

mod literal;

use literal::{int_ty_range, lint_literal, uint_ty_range};

declare_lint! {
    /// The `unused_comparisons` lint detects comparisons made useless by
    /// limits of the types involved.
    ///
    /// ### Example
    ///
    /// ```rust
    /// fn foo(x: u8) {
    ///     x >= 0;
    /// }
    /// ```
    ///
    /// {{produces}}
    ///
    /// ### Explanation
    ///
    /// A useless comparison may indicate a mistake, and should be fixed or
    /// removed.
    UNUSED_COMPARISONS,
    Warn,
    "comparisons made useless by limits of the types involved"
}

declare_lint! {
    /// The `overflowing_literals` lint detects literal out of range for its
    /// type.
    ///
    /// ### Example
    ///
    /// ```rust,compile_fail
    /// let x: u8 = 1000;
    /// ```
    ///
    /// {{produces}}
    ///
    /// ### Explanation
    ///
    /// It is usually a mistake to use a literal that overflows the type where
    /// it is used. Either use a literal that is within range, or change the
    /// type to be within the range of the literal.
    OVERFLOWING_LITERALS,
    Deny,
    "literal out of range for its type"
}

declare_lint! {
    /// The `variant_size_differences` lint detects enums with widely varying
    /// variant sizes.
    ///
    /// ### Example
    ///
    /// ```rust,compile_fail
    /// #![deny(variant_size_differences)]
    /// enum En {
    ///     V0(u8),
    ///     VBig([u8; 1024]),
    /// }
    /// ```
    ///
    /// {{produces}}
    ///
    /// ### Explanation
    ///
    /// It can be a mistake to add a variant to an enum that is much larger
    /// than the other variants, bloating the overall size required for all
    /// variants. This can impact performance and memory usage. This is
    /// triggered if one variant is more than 3 times larger than the
    /// second-largest variant.
    ///
    /// Consider placing the large variant's contents on the heap (for example
    /// via [`Box`]) to keep the overall size of the enum itself down.
    ///
    /// This lint is "allow" by default because it can be noisy, and may not be
    /// an actual problem. Decisions about this should be guided with
    /// profiling and benchmarking.
    ///
    /// [`Box`]: https://doc.rust-lang.org/std/boxed/index.html
    VARIANT_SIZE_DIFFERENCES,
    Allow,
    "detects enums with widely varying variant sizes"
}

declare_lint! {
    /// The `invalid_nan_comparisons` lint checks comparison with `f32::NAN` or `f64::NAN`
    /// as one of the operand.
    ///
    /// ### Example
    ///
    /// ```rust
    /// let a = 2.3f32;
    /// if a == f32::NAN {}
    /// ```
    ///
    /// {{produces}}
    ///
    /// ### Explanation
    ///
    /// NaN does not compare meaningfully to anything – not
    /// even itself – so those comparisons are always false.
    INVALID_NAN_COMPARISONS,
    Warn,
    "detects invalid floating point NaN comparisons"
}

declare_lint! {
    /// The `ambiguous_wide_pointer_comparisons` lint checks comparison
    /// of `*const/*mut ?Sized` as the operands.
    ///
    /// ### Example
    ///
    /// ```rust
    /// # struct A;
    /// # struct B;
    ///
    /// # trait T {}
    /// # impl T for A {}
    /// # impl T for B {}
    ///
    /// let ab = (A, B);
    /// let a = &ab.0 as *const dyn T;
    /// let b = &ab.1 as *const dyn T;
    ///
    /// let _ = a == b;
    /// ```
    ///
    /// {{produces}}
    ///
    /// ### Explanation
    ///
    /// The comparison includes metadata which may not be expected.
    AMBIGUOUS_WIDE_POINTER_COMPARISONS,
    Warn,
    "detects ambiguous wide pointer comparisons"
}

declare_lint! {
    /// The `unpredictable_function_pointer_comparisons` lint checks comparison
    /// of function pointer as the operands.
    ///
    /// ### Example
    ///
    /// ```rust
    /// fn a() {}
    /// fn b() {}
    ///
    /// let f: fn() = a;
    /// let g: fn() = b;
    ///
    /// let _ = f == g;
    /// ```
    ///
    /// {{produces}}
    ///
    /// ### Explanation
    ///
    /// Function pointers comparisons do not produce meaningful result since
    /// they are never guaranteed to be unique and could vary between different
    /// code generation units. Furthermore, different functions could have the
    /// same address after being merged together.
    UNPREDICTABLE_FUNCTION_POINTER_COMPARISONS,
    Warn,
    "detects unpredictable function pointer comparisons"
}

#[derive(Copy, Clone, Default)]
pub(crate) struct TypeLimits {
    /// Id of the last visited negated expression
    negated_expr_id: Option<hir::HirId>,
    /// Span of the last visited negated expression
    negated_expr_span: Option<Span>,
}

impl_lint_pass!(TypeLimits => [
    UNUSED_COMPARISONS,
    OVERFLOWING_LITERALS,
    INVALID_NAN_COMPARISONS,
    AMBIGUOUS_WIDE_POINTER_COMPARISONS,
    UNPREDICTABLE_FUNCTION_POINTER_COMPARISONS
]);

impl TypeLimits {
    pub(crate) fn new() -> TypeLimits {
        TypeLimits { negated_expr_id: None, negated_expr_span: None }
    }
}

fn lint_nan<'tcx>(
    cx: &LateContext<'tcx>,
    e: &'tcx hir::Expr<'tcx>,
    binop: hir::BinOp,
    l: &'tcx hir::Expr<'tcx>,
    r: &'tcx hir::Expr<'tcx>,
) {
    fn is_nan(cx: &LateContext<'_>, expr: &hir::Expr<'_>) -> bool {
        let expr = expr.peel_blocks().peel_borrows();
        match expr.kind {
            ExprKind::Path(qpath) => {
                let Some(def_id) = cx.typeck_results().qpath_res(&qpath, expr.hir_id).opt_def_id()
                else {
                    return false;
                };

                matches!(
                    cx.tcx.get_diagnostic_name(def_id),
                    Some(sym::f16_nan | sym::f32_nan | sym::f64_nan | sym::f128_nan)
                )
            }
            _ => false,
        }
    }

    fn eq_ne(
        e: &hir::Expr<'_>,
        l: &hir::Expr<'_>,
        r: &hir::Expr<'_>,
        f: impl FnOnce(Span, Span) -> InvalidNanComparisonsSuggestion,
    ) -> InvalidNanComparisons {
        let suggestion = if let Some(l_span) = l.span.find_ancestor_inside(e.span)
            && let Some(r_span) = r.span.find_ancestor_inside(e.span)
        {
            f(l_span, r_span)
        } else {
            InvalidNanComparisonsSuggestion::Spanless
        };

        InvalidNanComparisons::EqNe { suggestion }
    }

    let lint = match binop.node {
        hir::BinOpKind::Eq | hir::BinOpKind::Ne if is_nan(cx, l) => {
            eq_ne(e, l, r, |l_span, r_span| InvalidNanComparisonsSuggestion::Spanful {
                nan_plus_binop: l_span.until(r_span),
                float: r_span.shrink_to_hi(),
                neg: (binop.node == hir::BinOpKind::Ne).then(|| r_span.shrink_to_lo()),
            })
        }
        hir::BinOpKind::Eq | hir::BinOpKind::Ne if is_nan(cx, r) => {
            eq_ne(e, l, r, |l_span, r_span| InvalidNanComparisonsSuggestion::Spanful {
                nan_plus_binop: l_span.shrink_to_hi().to(r_span),
                float: l_span.shrink_to_hi(),
                neg: (binop.node == hir::BinOpKind::Ne).then(|| l_span.shrink_to_lo()),
            })
        }
        hir::BinOpKind::Lt | hir::BinOpKind::Le | hir::BinOpKind::Gt | hir::BinOpKind::Ge
            if is_nan(cx, l) || is_nan(cx, r) =>
        {
            InvalidNanComparisons::LtLeGtGe
        }
        _ => return,
    };

    cx.emit_span_lint(INVALID_NAN_COMPARISONS, e.span, lint);
}

#[derive(Debug, PartialEq, Copy, Clone)]
enum ComparisonOp {
    BinOp(hir::BinOpKind),
    Other,
}

fn lint_wide_pointer<'tcx>(
    cx: &LateContext<'tcx>,
    e: &'tcx hir::Expr<'tcx>,
    cmpop: ComparisonOp,
    l: &'tcx hir::Expr<'tcx>,
    r: &'tcx hir::Expr<'tcx>,
) {
    let ptr_unsized = |mut ty: Ty<'tcx>| -> Option<(
        /* number of refs */ usize,
        /* modifiers */ String,
        /* is dyn */ bool,
    )> {
        let mut refs = 0;
        // here we remove any "implicit" references and count the number
        // of them to correctly suggest the right number of deref
        while let ty::Ref(_, inner_ty, _) = ty.kind() {
            ty = *inner_ty;
            refs += 1;
        }

        // get the inner type of a pointer (or akin)
        let mut modifiers = String::new();
        ty = match ty.kind() {
            ty::RawPtr(ty, _) => *ty,
            ty::Adt(def, args) if cx.tcx.is_diagnostic_item(sym::NonNull, def.did()) => {
                modifiers.push_str(".as_ptr()");
                args.type_at(0)
            }
            _ => return None,
        };

        (!ty.is_sized(cx.tcx, cx.typing_env()))
            .then(|| (refs, modifiers, matches!(ty.kind(), ty::Dynamic(_, _, ty::Dyn))))
    };

    // the left and right operands can have references, remove any explicit references
    let l = l.peel_borrows();
    let r = r.peel_borrows();

    let Some(l_ty) = cx.typeck_results().expr_ty_opt(l) else {
        return;
    };
    let Some(r_ty) = cx.typeck_results().expr_ty_opt(r) else {
        return;
    };

    let Some((l_ty_refs, l_modifiers, l_inner_ty_is_dyn)) = ptr_unsized(l_ty) else {
        return;
    };
    let Some((r_ty_refs, r_modifiers, r_inner_ty_is_dyn)) = ptr_unsized(r_ty) else {
        return;
    };

    let (Some(l_span), Some(r_span)) =
        (l.span.find_ancestor_inside(e.span), r.span.find_ancestor_inside(e.span))
    else {
        return cx.emit_span_lint(
            AMBIGUOUS_WIDE_POINTER_COMPARISONS,
            e.span,
            AmbiguousWidePointerComparisons::Spanless,
        );
    };

    let ne = if cmpop == ComparisonOp::BinOp(hir::BinOpKind::Ne) { "!" } else { "" };
    let is_eq_ne = matches!(cmpop, ComparisonOp::BinOp(hir::BinOpKind::Eq | hir::BinOpKind::Ne));
    let is_dyn_comparison = l_inner_ty_is_dyn && r_inner_ty_is_dyn;

    let left = e.span.shrink_to_lo().until(l_span.shrink_to_lo());
    let middle = l_span.shrink_to_hi().until(r_span.shrink_to_lo());
    let right = r_span.shrink_to_hi().until(e.span.shrink_to_hi());

    let deref_left = &*"*".repeat(l_ty_refs);
    let deref_right = &*"*".repeat(r_ty_refs);

    let l_modifiers = &*l_modifiers;
    let r_modifiers = &*r_modifiers;

    cx.emit_span_lint(
        AMBIGUOUS_WIDE_POINTER_COMPARISONS,
        e.span,
        AmbiguousWidePointerComparisons::Spanful {
            addr_metadata_suggestion: (is_eq_ne && !is_dyn_comparison).then(|| {
                AmbiguousWidePointerComparisonsAddrMetadataSuggestion {
                    ne,
                    deref_left,
                    deref_right,
                    l_modifiers,
                    r_modifiers,
                    left,
                    middle,
                    right,
                }
            }),
            addr_suggestion: if is_eq_ne {
                AmbiguousWidePointerComparisonsAddrSuggestion::AddrEq {
                    ne,
                    deref_left,
                    deref_right,
                    l_modifiers,
                    r_modifiers,
                    left,
                    middle,
                    right,
                }
            } else {
                AmbiguousWidePointerComparisonsAddrSuggestion::Cast {
                    deref_left,
                    deref_right,
                    l_modifiers,
                    r_modifiers,
                    paren_left: if l_ty_refs != 0 { ")" } else { "" },
                    paren_right: if r_ty_refs != 0 { ")" } else { "" },
                    left_before: (l_ty_refs != 0).then_some(l_span.shrink_to_lo()),
                    left_after: l_span.shrink_to_hi(),
                    right_before: (r_ty_refs != 0).then_some(r_span.shrink_to_lo()),
                    right_after: r_span.shrink_to_hi(),
                }
            },
        },
    );
}

fn lint_fn_pointer<'tcx>(
    cx: &LateContext<'tcx>,
    e: &'tcx hir::Expr<'tcx>,
    cmpop: ComparisonOp,
    l: &'tcx hir::Expr<'tcx>,
    r: &'tcx hir::Expr<'tcx>,
) {
    let peel_refs = |mut ty: Ty<'tcx>| -> (Ty<'tcx>, usize) {
        let mut refs = 0;

        while let ty::Ref(_, inner_ty, _) = ty.kind() {
            ty = *inner_ty;
            refs += 1;
        }

        (ty, refs)
    };

    // Left and right operands can have borrows, remove them
    let l = l.peel_borrows();
    let r = r.peel_borrows();

    let Some(l_ty) = cx.typeck_results().expr_ty_opt(l) else { return };
    let Some(r_ty) = cx.typeck_results().expr_ty_opt(r) else { return };

    // Remove any references as `==` will deref through them (and count the
    // number of references removed, for latter).
    let (l_ty, l_ty_refs) = peel_refs(l_ty);
    let (r_ty, r_ty_refs) = peel_refs(r_ty);

    if l_ty.is_fn() && r_ty.is_fn() {
        // both operands are function pointers, fallthrough
    } else if let ty::Adt(l_def, l_args) = l_ty.kind()
        && let ty::Adt(r_def, r_args) = r_ty.kind()
        && cx.tcx.is_lang_item(l_def.did(), LangItem::Option)
        && cx.tcx.is_lang_item(r_def.did(), LangItem::Option)
        && let Some(l_some_arg) = l_args.get(0)
        && let Some(r_some_arg) = r_args.get(0)
        && l_some_arg.expect_ty().is_fn()
        && r_some_arg.expect_ty().is_fn()
    {
        // both operands are `Option<{function ptr}>`
        return cx.emit_span_lint(
            UNPREDICTABLE_FUNCTION_POINTER_COMPARISONS,
            e.span,
            UnpredictableFunctionPointerComparisons::Warn,
        );
    } else {
        // types are not function pointers, nothing to do
        return;
    }

    // Let's try to suggest `ptr::fn_addr_eq` if/when possible.

    let is_eq_ne = matches!(cmpop, ComparisonOp::BinOp(hir::BinOpKind::Eq | hir::BinOpKind::Ne));

    if !is_eq_ne {
        // Neither `==` nor `!=`, we can't suggest `ptr::fn_addr_eq`, just show the warning.
        return cx.emit_span_lint(
            UNPREDICTABLE_FUNCTION_POINTER_COMPARISONS,
            e.span,
            UnpredictableFunctionPointerComparisons::Warn,
        );
    }

    let (Some(l_span), Some(r_span)) =
        (l.span.find_ancestor_inside(e.span), r.span.find_ancestor_inside(e.span))
    else {
        // No appropriate spans for the left and right operands, just show the warning.
        return cx.emit_span_lint(
            UNPREDICTABLE_FUNCTION_POINTER_COMPARISONS,
            e.span,
            UnpredictableFunctionPointerComparisons::Warn,
        );
    };

    let ne = if cmpop == ComparisonOp::BinOp(hir::BinOpKind::Ne) { "!" } else { "" };

    // `ptr::fn_addr_eq` only works with raw pointer, deref any references.
    let deref_left = &*"*".repeat(l_ty_refs);
    let deref_right = &*"*".repeat(r_ty_refs);

    let left = e.span.shrink_to_lo().until(l_span.shrink_to_lo());
    let middle = l_span.shrink_to_hi().until(r_span.shrink_to_lo());
    let right = r_span.shrink_to_hi().until(e.span.shrink_to_hi());

    let sugg =
        // We only check for a right cast as `FnDef` == `FnPtr` is not possible,
        // only `FnPtr == FnDef` is possible.
        if !r_ty.is_fn_ptr() {
            let fn_sig = r_ty.fn_sig(cx.tcx);

            UnpredictableFunctionPointerComparisonsSuggestion::FnAddrEqWithCast {
                ne,
                fn_sig,
                deref_left,
                deref_right,
                left,
                middle,
                right,
            }
        } else {
            UnpredictableFunctionPointerComparisonsSuggestion::FnAddrEq {
                ne,
                deref_left,
                deref_right,
                left,
                middle,
                right,
            }
        };

    cx.emit_span_lint(
        UNPREDICTABLE_FUNCTION_POINTER_COMPARISONS,
        e.span,
        UnpredictableFunctionPointerComparisons::Suggestion { sugg },
    );
}

impl<'tcx> LateLintPass<'tcx> for TypeLimits {
    fn check_lit(
        &mut self,
        cx: &LateContext<'tcx>,
        hir_id: HirId,
        lit: &'tcx hir::Lit,
        negated: bool,
    ) {
<<<<<<< HEAD
        lint_literal(cx, self, hir_id, lit.span, lit, negated)
=======
        if negated {
            self.negated_expr_id = Some(hir_id);
            self.negated_expr_span = Some(lit.span);
        }
        lint_literal(cx, self, hir_id, lit.span, lit, negated);
>>>>>>> 9e390b29
    }

    fn check_expr(&mut self, cx: &LateContext<'tcx>, e: &'tcx hir::Expr<'tcx>) {
        match e.kind {
            hir::ExprKind::Unary(hir::UnOp::Neg, expr) => {
                // Propagate negation, if the negation itself isn't negated
                if self.negated_expr_id != Some(e.hir_id) {
                    self.negated_expr_id = Some(expr.hir_id);
                    self.negated_expr_span = Some(e.span);
                }
            }
            hir::ExprKind::Binary(binop, ref l, ref r) => {
                if is_comparison(binop) {
                    if !check_limits(cx, binop, l, r) {
                        cx.emit_span_lint(UNUSED_COMPARISONS, e.span, UnusedComparisons);
                    } else {
                        lint_nan(cx, e, binop, l, r);
                        let cmpop = ComparisonOp::BinOp(binop.node);
                        lint_wide_pointer(cx, e, cmpop, l, r);
                        lint_fn_pointer(cx, e, cmpop, l, r);
                    }
                }
            }
            hir::ExprKind::Call(path, [l, r])
                if let ExprKind::Path(ref qpath) = path.kind
                    && let Some(def_id) = cx.qpath_res(qpath, path.hir_id).opt_def_id()
                    && let Some(diag_item) = cx.tcx.get_diagnostic_name(def_id)
                    && let Some(cmpop) = diag_item_cmpop(diag_item) =>
            {
                lint_wide_pointer(cx, e, cmpop, l, r);
                lint_fn_pointer(cx, e, cmpop, l, r);
            }
            hir::ExprKind::MethodCall(_, l, [r], _)
                if let Some(def_id) = cx.typeck_results().type_dependent_def_id(e.hir_id)
                    && let Some(diag_item) = cx.tcx.get_diagnostic_name(def_id)
                    && let Some(cmpop) = diag_item_cmpop(diag_item) =>
            {
                lint_wide_pointer(cx, e, cmpop, l, r);
                lint_fn_pointer(cx, e, cmpop, l, r);
            }
            _ => {}
        };

        fn is_valid<T: PartialOrd>(binop: hir::BinOp, v: T, min: T, max: T) -> bool {
            match binop.node {
                hir::BinOpKind::Lt => v > min && v <= max,
                hir::BinOpKind::Le => v >= min && v < max,
                hir::BinOpKind::Gt => v >= min && v < max,
                hir::BinOpKind::Ge => v > min && v <= max,
                hir::BinOpKind::Eq | hir::BinOpKind::Ne => v >= min && v <= max,
                _ => bug!(),
            }
        }

        fn rev_binop(binop: hir::BinOp) -> hir::BinOp {
            source_map::respan(
                binop.span,
                match binop.node {
                    hir::BinOpKind::Lt => hir::BinOpKind::Gt,
                    hir::BinOpKind::Le => hir::BinOpKind::Ge,
                    hir::BinOpKind::Gt => hir::BinOpKind::Lt,
                    hir::BinOpKind::Ge => hir::BinOpKind::Le,
                    _ => return binop,
                },
            )
        }

        fn check_limits(
            cx: &LateContext<'_>,
            binop: hir::BinOp,
            l: &hir::Expr<'_>,
            r: &hir::Expr<'_>,
        ) -> bool {
            let (lit, expr, swap) = match (&l.kind, &r.kind) {
                (&hir::ExprKind::Lit(_), _) => (l, r, true),
                (_, &hir::ExprKind::Lit(_)) => (r, l, false),
                _ => return true,
            };
            // Normalize the binop so that the literal is always on the RHS in
            // the comparison
            let norm_binop = if swap { rev_binop(binop) } else { binop };
            match *cx.typeck_results().node_type(expr.hir_id).kind() {
                ty::Int(int_ty) => {
                    let (min, max) = int_ty_range(int_ty);
                    let lit_val: i128 = match lit.kind {
                        hir::ExprKind::Lit(li) => match li.node {
                            ast::LitKind::Int(
                                v,
                                ast::LitIntType::Signed(_) | ast::LitIntType::Unsuffixed,
                            ) => v.get() as i128,
                            _ => return true,
                        },
                        _ => bug!(),
                    };
                    is_valid(norm_binop, lit_val, min, max)
                }
                ty::Uint(uint_ty) => {
                    let (min, max): (u128, u128) = uint_ty_range(uint_ty);
                    let lit_val: u128 = match lit.kind {
                        hir::ExprKind::Lit(li) => match li.node {
                            ast::LitKind::Int(v, _) => v.get(),
                            _ => return true,
                        },
                        _ => bug!(),
                    };
                    is_valid(norm_binop, lit_val, min, max)
                }
                _ => true,
            }
        }

        fn is_comparison(binop: hir::BinOp) -> bool {
            matches!(
                binop.node,
                hir::BinOpKind::Eq
                    | hir::BinOpKind::Lt
                    | hir::BinOpKind::Le
                    | hir::BinOpKind::Ne
                    | hir::BinOpKind::Ge
                    | hir::BinOpKind::Gt
            )
        }

        fn diag_item_cmpop(diag_item: Symbol) -> Option<ComparisonOp> {
            Some(match diag_item {
                sym::cmp_ord_max => ComparisonOp::Other,
                sym::cmp_ord_min => ComparisonOp::Other,
                sym::ord_cmp_method => ComparisonOp::Other,
                sym::cmp_partialeq_eq => ComparisonOp::BinOp(hir::BinOpKind::Eq),
                sym::cmp_partialeq_ne => ComparisonOp::BinOp(hir::BinOpKind::Ne),
                sym::cmp_partialord_cmp => ComparisonOp::Other,
                sym::cmp_partialord_ge => ComparisonOp::BinOp(hir::BinOpKind::Ge),
                sym::cmp_partialord_gt => ComparisonOp::BinOp(hir::BinOpKind::Gt),
                sym::cmp_partialord_le => ComparisonOp::BinOp(hir::BinOpKind::Le),
                sym::cmp_partialord_lt => ComparisonOp::BinOp(hir::BinOpKind::Lt),
                _ => return None,
            })
        }
    }
}

declare_lint! {
    /// The `improper_ctypes` lint detects incorrect use of types in foreign
    /// modules.
    ///
    /// ### Example
    ///
    /// ```rust
    /// extern "C" {
    ///     static STATIC: String;
    /// }
    /// ```
    ///
    /// {{produces}}
    ///
    /// ### Explanation
    ///
    /// The compiler has several checks to verify that types used in `extern`
    /// blocks are safe and follow certain rules to ensure proper
    /// compatibility with the foreign interfaces. This lint is issued when it
    /// detects a probable mistake in a definition. The lint usually should
    /// provide a description of the issue, along with possibly a hint on how
    /// to resolve it.
    IMPROPER_CTYPES,
    Warn,
    "proper use of libc types in foreign modules"
}

declare_lint_pass!(ImproperCTypesDeclarations => [IMPROPER_CTYPES]);

declare_lint! {
    /// The `improper_ctypes_definitions` lint detects incorrect use of
    /// [`extern` function] definitions.
    ///
    /// [`extern` function]: https://doc.rust-lang.org/reference/items/functions.html#extern-function-qualifier
    ///
    /// ### Example
    ///
    /// ```rust
    /// # #![allow(unused)]
    /// pub extern "C" fn str_type(p: &str) { }
    /// ```
    ///
    /// {{produces}}
    ///
    /// ### Explanation
    ///
    /// There are many parameter and return types that may be specified in an
    /// `extern` function that are not compatible with the given ABI. This
    /// lint is an alert that these types should not be used. The lint usually
    /// should provide a description of the issue, along with possibly a hint
    /// on how to resolve it.
    IMPROPER_CTYPES_DEFINITIONS,
    Warn,
    "proper use of libc types in foreign item definitions"
}

declare_lint! {
    /// The `uses_power_alignment` lint detects specific `repr(C)`
    /// aggregates on AIX.
    /// In its platform C ABI, AIX uses the "power" (as in PowerPC) alignment
    /// rule (detailed in https://www.ibm.com/docs/en/xl-c-and-cpp-aix/16.1?topic=data-using-alignment-modes#alignment),
    /// which can also be set for XLC by `#pragma align(power)` or
    /// `-qalign=power`. Aggregates with a floating-point type as the
    /// recursively first field (as in "at offset 0") modify the layout of
    /// *subsequent* fields of the associated structs to use an alignment value
    /// where the floating-point type is aligned on a 4-byte boundary.
    ///
    /// The power alignment rule for structs needed for C compatibility is
    /// unimplementable within `repr(C)` in the compiler without building in
    /// handling of references to packed fields and infectious nested layouts,
    /// so a warning is produced in these situations.
    ///
    /// ### Example
    ///
    /// ```rust,ignore (fails on non-powerpc64-ibm-aix)
    /// #[repr(C)]
    /// pub struct Floats {
    ///     a: f64,
    ///     b: u8,
    ///     c: f64,
    /// }
    /// ```
    ///
    /// This will produce:
    ///
    /// ```text
    /// warning: repr(C) does not follow the power alignment rule. This may affect platform C ABI compatibility for this type
    ///  --> <source>:5:3
    ///   |
    /// 5 |   c: f64,
    ///   |   ^^^^^^
    ///   |
    ///   = note: `#[warn(uses_power_alignment)]` on by default
    /// ```
    ///
    /// ### Explanation
    ///
    /// The power alignment rule specifies that the above struct has the
    /// following alignment:
    ///  - offset_of!(Floats, a) == 0
    ///  - offset_of!(Floats, b) == 8
    ///  - offset_of!(Floats, c) == 12
    /// However, rust currently aligns `c` at offset_of!(Floats, c) == 16.
    /// Thus, a warning should be produced for the above struct in this case.
    USES_POWER_ALIGNMENT,
    Warn,
    "Structs do not follow the power alignment rule under repr(C)"
}

declare_lint_pass!(ImproperCTypesDefinitions => [IMPROPER_CTYPES_DEFINITIONS, USES_POWER_ALIGNMENT]);

#[derive(Clone, Copy)]
pub(crate) enum CItemKind {
    Declaration,
    Definition,
}

struct ImproperCTypesVisitor<'a, 'tcx> {
    cx: &'a LateContext<'tcx>,
    mode: CItemKind,
}

/// Accumulator for recursive ffi type checking
struct CTypesVisitorState<'tcx> {
    cache: FxHashSet<Ty<'tcx>>,
    /// The original type being checked, before we recursed
    /// to any other types it contains.
    base_ty: Ty<'tcx>,
}

enum FfiResult<'tcx> {
    FfiSafe,
    FfiPhantom(Ty<'tcx>),
    FfiUnsafe { ty: Ty<'tcx>, reason: DiagMessage, help: Option<DiagMessage> },
}

pub(crate) fn nonnull_optimization_guaranteed<'tcx>(
    tcx: TyCtxt<'tcx>,
    def: ty::AdtDef<'tcx>,
) -> bool {
    tcx.has_attr(def.did(), sym::rustc_nonnull_optimization_guaranteed)
}

/// `repr(transparent)` structs can have a single non-1-ZST field, this function returns that
/// field.
pub(crate) fn transparent_newtype_field<'a, 'tcx>(
    tcx: TyCtxt<'tcx>,
    variant: &'a ty::VariantDef,
) -> Option<&'a ty::FieldDef> {
    let typing_env = ty::TypingEnv::non_body_analysis(tcx, variant.def_id);
    variant.fields.iter().find(|field| {
        let field_ty = tcx.type_of(field.did).instantiate_identity();
        let is_1zst =
            tcx.layout_of(typing_env.as_query_input(field_ty)).is_ok_and(|layout| layout.is_1zst());
        !is_1zst
    })
}

/// Is type known to be non-null?
fn ty_is_known_nonnull<'tcx>(
    tcx: TyCtxt<'tcx>,
    typing_env: ty::TypingEnv<'tcx>,
    ty: Ty<'tcx>,
    mode: CItemKind,
) -> bool {
    let ty = tcx.try_normalize_erasing_regions(typing_env, ty).unwrap_or(ty);

    match ty.kind() {
        ty::FnPtr(..) => true,
        ty::Ref(..) => true,
        ty::Adt(def, _) if def.is_box() && matches!(mode, CItemKind::Definition) => true,
        ty::Adt(def, args) if def.repr().transparent() && !def.is_union() => {
            let marked_non_null = nonnull_optimization_guaranteed(tcx, *def);

            if marked_non_null {
                return true;
            }

            // `UnsafeCell` has its niche hidden.
            if def.is_unsafe_cell() {
                return false;
            }

            def.variants()
                .iter()
                .filter_map(|variant| transparent_newtype_field(tcx, variant))
                .any(|field| ty_is_known_nonnull(tcx, typing_env, field.ty(tcx, args), mode))
        }
        _ => false,
    }
}

/// Given a non-null scalar (or transparent) type `ty`, return the nullable version of that type.
/// If the type passed in was not scalar, returns None.
fn get_nullable_type<'tcx>(
    tcx: TyCtxt<'tcx>,
    typing_env: ty::TypingEnv<'tcx>,
    ty: Ty<'tcx>,
) -> Option<Ty<'tcx>> {
    let ty = tcx.try_normalize_erasing_regions(typing_env, ty).unwrap_or(ty);

    Some(match *ty.kind() {
        ty::Adt(field_def, field_args) => {
            let inner_field_ty = {
                let mut first_non_zst_ty =
                    field_def.variants().iter().filter_map(|v| transparent_newtype_field(tcx, v));
                debug_assert_eq!(
                    first_non_zst_ty.clone().count(),
                    1,
                    "Wrong number of fields for transparent type"
                );
                first_non_zst_ty
                    .next_back()
                    .expect("No non-zst fields in transparent type.")
                    .ty(tcx, field_args)
            };
            return get_nullable_type(tcx, typing_env, inner_field_ty);
        }
        ty::Int(ty) => Ty::new_int(tcx, ty),
        ty::Uint(ty) => Ty::new_uint(tcx, ty),
        ty::RawPtr(ty, mutbl) => Ty::new_ptr(tcx, ty, mutbl),
        // As these types are always non-null, the nullable equivalent of
        // `Option<T>` of these types are their raw pointer counterparts.
        ty::Ref(_region, ty, mutbl) => Ty::new_ptr(tcx, ty, mutbl),
        // There is no nullable equivalent for Rust's function pointers,
        // you must use an `Option<fn(..) -> _>` to represent it.
        ty::FnPtr(..) => ty,
        // We should only ever reach this case if `ty_is_known_nonnull` is
        // extended to other types.
        ref unhandled => {
            debug!(
                "get_nullable_type: Unhandled scalar kind: {:?} while checking {:?}",
                unhandled, ty
            );
            return None;
        }
    })
}

/// A type is niche-optimization candidate iff:
/// - Is a zero-sized type with alignment 1 (a “1-ZST”).
/// - Has no fields.
/// - Does not have the `#[non_exhaustive]` attribute.
fn is_niche_optimization_candidate<'tcx>(
    tcx: TyCtxt<'tcx>,
    typing_env: ty::TypingEnv<'tcx>,
    ty: Ty<'tcx>,
) -> bool {
    if tcx.layout_of(typing_env.as_query_input(ty)).is_ok_and(|layout| !layout.is_1zst()) {
        return false;
    }

    match ty.kind() {
        ty::Adt(ty_def, _) => {
            let non_exhaustive = ty_def.is_variant_list_non_exhaustive();
            let empty = (ty_def.is_struct() && ty_def.all_fields().next().is_none())
                || (ty_def.is_enum() && ty_def.variants().is_empty());

            !non_exhaustive && empty
        }
        ty::Tuple(tys) => tys.is_empty(),
        _ => false,
    }
}

/// Check if this enum can be safely exported based on the "nullable pointer optimization". If it
/// can, return the type that `ty` can be safely converted to, otherwise return `None`.
/// Currently restricted to function pointers, boxes, references, `core::num::NonZero`,
/// `core::ptr::NonNull`, and `#[repr(transparent)]` newtypes.
pub(crate) fn repr_nullable_ptr<'tcx>(
    tcx: TyCtxt<'tcx>,
    typing_env: ty::TypingEnv<'tcx>,
    ty: Ty<'tcx>,
    ckind: CItemKind,
) -> Option<Ty<'tcx>> {
    debug!("is_repr_nullable_ptr(tcx, ty = {:?})", ty);
    if let ty::Adt(ty_def, args) = ty.kind() {
        let field_ty = match &ty_def.variants().raw[..] {
            [var_one, var_two] => match (&var_one.fields.raw[..], &var_two.fields.raw[..]) {
                ([], [field]) | ([field], []) => field.ty(tcx, args),
                ([field1], [field2]) => {
                    let ty1 = field1.ty(tcx, args);
                    let ty2 = field2.ty(tcx, args);

                    if is_niche_optimization_candidate(tcx, typing_env, ty1) {
                        ty2
                    } else if is_niche_optimization_candidate(tcx, typing_env, ty2) {
                        ty1
                    } else {
                        return None;
                    }
                }
                _ => return None,
            },
            _ => return None,
        };

        if !ty_is_known_nonnull(tcx, typing_env, field_ty, ckind) {
            return None;
        }

        // At this point, the field's type is known to be nonnull and the parent enum is Option-like.
        // If the computed size for the field and the enum are different, the nonnull optimization isn't
        // being applied (and we've got a problem somewhere).
        let compute_size_skeleton = |t| SizeSkeleton::compute(t, tcx, typing_env).ok();
        if !compute_size_skeleton(ty)?.same_size(compute_size_skeleton(field_ty)?) {
            bug!("improper_ctypes: Option nonnull optimization not applied?");
        }

        // Return the nullable type this Option-like enum can be safely represented with.
        let field_ty_layout = tcx.layout_of(typing_env.as_query_input(field_ty));
        if field_ty_layout.is_err() && !field_ty.has_non_region_param() {
            bug!("should be able to compute the layout of non-polymorphic type");
        }

        let field_ty_abi = &field_ty_layout.ok()?.backend_repr;
        if let BackendRepr::Scalar(field_ty_scalar) = field_ty_abi {
            match field_ty_scalar.valid_range(&tcx) {
                WrappingRange { start: 0, end }
                    if end == field_ty_scalar.size(&tcx).unsigned_int_max() - 1 =>
                {
                    return Some(get_nullable_type(tcx, typing_env, field_ty).unwrap());
                }
                WrappingRange { start: 1, .. } => {
                    return Some(get_nullable_type(tcx, typing_env, field_ty).unwrap());
                }
                WrappingRange { start, end } => {
                    unreachable!("Unhandled start and end range: ({}, {})", start, end)
                }
            };
        }
    }
    None
}

impl<'a, 'tcx> ImproperCTypesVisitor<'a, 'tcx> {
    /// Check if the type is array and emit an unsafe type lint.
    fn check_for_array_ty(&mut self, sp: Span, ty: Ty<'tcx>) -> bool {
        if let ty::Array(..) = ty.kind() {
            self.emit_ffi_unsafe_type_lint(
                ty,
                sp,
                fluent::lint_improper_ctypes_array_reason,
                Some(fluent::lint_improper_ctypes_array_help),
            );
            true
        } else {
            false
        }
    }

    /// Checks if the given field's type is "ffi-safe".
    fn check_field_type_for_ffi(
        &self,
        acc: &mut CTypesVisitorState<'tcx>,
        field: &ty::FieldDef,
        args: GenericArgsRef<'tcx>,
    ) -> FfiResult<'tcx> {
        let field_ty = field.ty(self.cx.tcx, args);
        let field_ty = self
            .cx
            .tcx
            .try_normalize_erasing_regions(self.cx.typing_env(), field_ty)
            .unwrap_or(field_ty);
        self.check_type_for_ffi(acc, field_ty)
    }

    /// Checks if the given `VariantDef`'s field types are "ffi-safe".
    fn check_variant_for_ffi(
        &self,
        acc: &mut CTypesVisitorState<'tcx>,
        ty: Ty<'tcx>,
        def: ty::AdtDef<'tcx>,
        variant: &ty::VariantDef,
        args: GenericArgsRef<'tcx>,
    ) -> FfiResult<'tcx> {
        use FfiResult::*;
        let transparent_with_all_zst_fields = if def.repr().transparent() {
            if let Some(field) = transparent_newtype_field(self.cx.tcx, variant) {
                // Transparent newtypes have at most one non-ZST field which needs to be checked..
                match self.check_field_type_for_ffi(acc, field, args) {
                    FfiUnsafe { ty, .. } if ty.is_unit() => (),
                    r => return r,
                }

                false
            } else {
                // ..or have only ZST fields, which is FFI-unsafe (unless those fields are all
                // `PhantomData`).
                true
            }
        } else {
            false
        };

        // We can't completely trust `repr(C)` markings, so make sure the fields are actually safe.
        let mut all_phantom = !variant.fields.is_empty();
        for field in &variant.fields {
            all_phantom &= match self.check_field_type_for_ffi(acc, field, args) {
                FfiSafe => false,
                // `()` fields are FFI-safe!
                FfiUnsafe { ty, .. } if ty.is_unit() => false,
                FfiPhantom(..) => true,
                r @ FfiUnsafe { .. } => return r,
            }
        }

        if all_phantom {
            FfiPhantom(ty)
        } else if transparent_with_all_zst_fields {
            FfiUnsafe { ty, reason: fluent::lint_improper_ctypes_struct_zst, help: None }
        } else {
            FfiSafe
        }
    }

    /// Checks if the given type is "ffi-safe" (has a stable, well-defined
    /// representation which can be exported to C code).
    fn check_type_for_ffi(
        &self,
        acc: &mut CTypesVisitorState<'tcx>,
        ty: Ty<'tcx>,
    ) -> FfiResult<'tcx> {
        use FfiResult::*;

        let tcx = self.cx.tcx;

        // Protect against infinite recursion, for example
        // `struct S(*mut S);`.
        // FIXME: A recursion limit is necessary as well, for irregular
        // recursive types.
        if !acc.cache.insert(ty) {
            return FfiSafe;
        }

        match *ty.kind() {
            ty::Adt(def, args) => {
                if let Some(boxed) = ty.boxed_ty()
                    && matches!(self.mode, CItemKind::Definition)
                {
                    if boxed.is_sized(tcx, self.cx.typing_env()) {
                        return FfiSafe;
                    } else {
                        return FfiUnsafe {
                            ty,
                            reason: fluent::lint_improper_ctypes_box,
                            help: None,
                        };
                    }
                }
                if def.is_phantom_data() {
                    return FfiPhantom(ty);
                }
                match def.adt_kind() {
                    AdtKind::Struct | AdtKind::Union => {
                        if let Some(sym::cstring_type | sym::cstr_type) =
                            tcx.get_diagnostic_name(def.did())
                            && !acc.base_ty.is_mutable_ptr()
                        {
                            return FfiUnsafe {
                                ty,
                                reason: fluent::lint_improper_ctypes_cstr_reason,
                                help: Some(fluent::lint_improper_ctypes_cstr_help),
                            };
                        }

                        if !def.repr().c() && !def.repr().transparent() {
                            return FfiUnsafe {
                                ty,
                                reason: if def.is_struct() {
                                    fluent::lint_improper_ctypes_struct_layout_reason
                                } else {
                                    fluent::lint_improper_ctypes_union_layout_reason
                                },
                                help: if def.is_struct() {
                                    Some(fluent::lint_improper_ctypes_struct_layout_help)
                                } else {
                                    Some(fluent::lint_improper_ctypes_union_layout_help)
                                },
                            };
                        }

                        let is_non_exhaustive =
                            def.non_enum_variant().is_field_list_non_exhaustive();
                        if is_non_exhaustive && !def.did().is_local() {
                            return FfiUnsafe {
                                ty,
                                reason: if def.is_struct() {
                                    fluent::lint_improper_ctypes_struct_non_exhaustive
                                } else {
                                    fluent::lint_improper_ctypes_union_non_exhaustive
                                },
                                help: None,
                            };
                        }

                        if def.non_enum_variant().fields.is_empty() {
                            return FfiUnsafe {
                                ty,
                                reason: if def.is_struct() {
                                    fluent::lint_improper_ctypes_struct_fieldless_reason
                                } else {
                                    fluent::lint_improper_ctypes_union_fieldless_reason
                                },
                                help: if def.is_struct() {
                                    Some(fluent::lint_improper_ctypes_struct_fieldless_help)
                                } else {
                                    Some(fluent::lint_improper_ctypes_union_fieldless_help)
                                },
                            };
                        }

                        self.check_variant_for_ffi(acc, ty, def, def.non_enum_variant(), args)
                    }
                    AdtKind::Enum => {
                        if def.variants().is_empty() {
                            // Empty enums are okay... although sort of useless.
                            return FfiSafe;
                        }
                        // Check for a repr() attribute to specify the size of the
                        // discriminant.
                        if !def.repr().c() && !def.repr().transparent() && def.repr().int.is_none()
                        {
                            // Special-case types like `Option<extern fn()>` and `Result<extern fn(), ()>`
                            if let Some(ty) =
                                repr_nullable_ptr(self.cx.tcx, self.cx.typing_env(), ty, self.mode)
                            {
                                return self.check_type_for_ffi(acc, ty);
                            }

                            return FfiUnsafe {
                                ty,
                                reason: fluent::lint_improper_ctypes_enum_repr_reason,
                                help: Some(fluent::lint_improper_ctypes_enum_repr_help),
                            };
                        }

                        use improper_ctypes::{
                            check_non_exhaustive_variant, non_local_and_non_exhaustive,
                        };

                        let non_local_def = non_local_and_non_exhaustive(def);
                        // Check the contained variants.
                        let ret = def.variants().iter().try_for_each(|variant| {
                            check_non_exhaustive_variant(non_local_def, variant)
                                .map_break(|reason| FfiUnsafe { ty, reason, help: None })?;

                            match self.check_variant_for_ffi(acc, ty, def, variant, args) {
                                FfiSafe => ControlFlow::Continue(()),
                                r => ControlFlow::Break(r),
                            }
                        });
                        if let ControlFlow::Break(result) = ret {
                            return result;
                        }

                        FfiSafe
                    }
                }
            }

            ty::Char => FfiUnsafe {
                ty,
                reason: fluent::lint_improper_ctypes_char_reason,
                help: Some(fluent::lint_improper_ctypes_char_help),
            },

            ty::Pat(..) => FfiUnsafe {
                ty,
                reason: fluent::lint_improper_ctypes_pat_reason,
                help: Some(fluent::lint_improper_ctypes_pat_help),
            },

            ty::Int(ty::IntTy::I128) | ty::Uint(ty::UintTy::U128) => {
                FfiUnsafe { ty, reason: fluent::lint_improper_ctypes_128bit, help: None }
            }

            // Primitive types with a stable representation.
            ty::Bool | ty::Int(..) | ty::Uint(..) | ty::Float(..) | ty::Never => FfiSafe,

            ty::Slice(_) => FfiUnsafe {
                ty,
                reason: fluent::lint_improper_ctypes_slice_reason,
                help: Some(fluent::lint_improper_ctypes_slice_help),
            },

            ty::Dynamic(..) => {
                FfiUnsafe { ty, reason: fluent::lint_improper_ctypes_dyn, help: None }
            }

            ty::Str => FfiUnsafe {
                ty,
                reason: fluent::lint_improper_ctypes_str_reason,
                help: Some(fluent::lint_improper_ctypes_str_help),
            },

            ty::Tuple(..) => FfiUnsafe {
                ty,
                reason: fluent::lint_improper_ctypes_tuple_reason,
                help: Some(fluent::lint_improper_ctypes_tuple_help),
            },

            ty::RawPtr(ty, _) | ty::Ref(_, ty, _)
                if {
                    matches!(self.mode, CItemKind::Definition)
                        && ty.is_sized(self.cx.tcx, self.cx.typing_env())
                } =>
            {
                FfiSafe
            }

            ty::RawPtr(ty, _)
                if match ty.kind() {
                    ty::Tuple(tuple) => tuple.is_empty(),
                    _ => false,
                } =>
            {
                FfiSafe
            }

            ty::RawPtr(ty, _) | ty::Ref(_, ty, _) => self.check_type_for_ffi(acc, ty),

            ty::Array(inner_ty, _) => self.check_type_for_ffi(acc, inner_ty),

            ty::FnPtr(sig_tys, hdr) => {
                let sig = sig_tys.with(hdr);
                if self.is_internal_abi(sig.abi()) {
                    return FfiUnsafe {
                        ty,
                        reason: fluent::lint_improper_ctypes_fnptr_reason,
                        help: Some(fluent::lint_improper_ctypes_fnptr_help),
                    };
                }

                let sig = tcx.instantiate_bound_regions_with_erased(sig);
                for arg in sig.inputs() {
                    match self.check_type_for_ffi(acc, *arg) {
                        FfiSafe => {}
                        r => return r,
                    }
                }

                let ret_ty = sig.output();
                if ret_ty.is_unit() {
                    return FfiSafe;
                }

                self.check_type_for_ffi(acc, ret_ty)
            }

            ty::Foreign(..) => FfiSafe,

            // While opaque types are checked for earlier, if a projection in a struct field
            // normalizes to an opaque type, then it will reach this branch.
            ty::Alias(ty::Opaque, ..) => {
                FfiUnsafe { ty, reason: fluent::lint_improper_ctypes_opaque, help: None }
            }

            // `extern "C" fn` functions can have type parameters, which may or may not be FFI-safe,
            //  so they are currently ignored for the purposes of this lint.
            ty::Param(..) | ty::Alias(ty::Projection | ty::Inherent, ..)
                if matches!(self.mode, CItemKind::Definition) =>
            {
                FfiSafe
            }

            ty::UnsafeBinder(_) => todo!("FIXME(unsafe_binder)"),

            ty::Param(..)
            | ty::Alias(ty::Projection | ty::Inherent | ty::Weak, ..)
            | ty::Infer(..)
            | ty::Bound(..)
            | ty::Error(_)
            | ty::Closure(..)
            | ty::CoroutineClosure(..)
            | ty::Coroutine(..)
            | ty::CoroutineWitness(..)
            | ty::Placeholder(..)
            | ty::FnDef(..) => bug!("unexpected type in foreign function: {:?}", ty),
        }
    }

    fn emit_ffi_unsafe_type_lint(
        &mut self,
        ty: Ty<'tcx>,
        sp: Span,
        note: DiagMessage,
        help: Option<DiagMessage>,
    ) {
        let lint = match self.mode {
            CItemKind::Declaration => IMPROPER_CTYPES,
            CItemKind::Definition => IMPROPER_CTYPES_DEFINITIONS,
        };
        let desc = match self.mode {
            CItemKind::Declaration => "block",
            CItemKind::Definition => "fn",
        };
        let span_note = if let ty::Adt(def, _) = ty.kind()
            && let Some(sp) = self.cx.tcx.hir().span_if_local(def.did())
        {
            Some(sp)
        } else {
            None
        };
        self.cx.emit_span_lint(
            lint,
            sp,
            ImproperCTypes { ty, desc, label: sp, help, note, span_note },
        );
    }

    fn check_for_opaque_ty(&mut self, sp: Span, ty: Ty<'tcx>) -> bool {
        struct ProhibitOpaqueTypes;
        impl<'tcx> ty::visit::TypeVisitor<TyCtxt<'tcx>> for ProhibitOpaqueTypes {
            type Result = ControlFlow<Ty<'tcx>>;

            fn visit_ty(&mut self, ty: Ty<'tcx>) -> Self::Result {
                if !ty.has_opaque_types() {
                    return ControlFlow::Continue(());
                }

                if let ty::Alias(ty::Opaque, ..) = ty.kind() {
                    ControlFlow::Break(ty)
                } else {
                    ty.super_visit_with(self)
                }
            }
        }

        if let Some(ty) = self
            .cx
            .tcx
            .try_normalize_erasing_regions(self.cx.typing_env(), ty)
            .unwrap_or(ty)
            .visit_with(&mut ProhibitOpaqueTypes)
            .break_value()
        {
            self.emit_ffi_unsafe_type_lint(ty, sp, fluent::lint_improper_ctypes_opaque, None);
            true
        } else {
            false
        }
    }

    fn check_type_for_ffi_and_report_errors(
        &mut self,
        sp: Span,
        ty: Ty<'tcx>,
        is_static: bool,
        is_return_type: bool,
    ) {
        if self.check_for_opaque_ty(sp, ty) {
            // We've already emitted an error due to an opaque type.
            return;
        }

        let ty = self.cx.tcx.try_normalize_erasing_regions(self.cx.typing_env(), ty).unwrap_or(ty);

        // C doesn't really support passing arrays by value - the only way to pass an array by value
        // is through a struct. So, first test that the top level isn't an array, and then
        // recursively check the types inside.
        if !is_static && self.check_for_array_ty(sp, ty) {
            return;
        }

        // Don't report FFI errors for unit return types. This check exists here, and not in
        // the caller (where it would make more sense) so that normalization has definitely
        // happened.
        if is_return_type && ty.is_unit() {
            return;
        }

        let mut acc = CTypesVisitorState { cache: FxHashSet::default(), base_ty: ty };
        match self.check_type_for_ffi(&mut acc, ty) {
            FfiResult::FfiSafe => {}
            FfiResult::FfiPhantom(ty) => {
                self.emit_ffi_unsafe_type_lint(
                    ty,
                    sp,
                    fluent::lint_improper_ctypes_only_phantomdata,
                    None,
                );
            }
            FfiResult::FfiUnsafe { ty, reason, help } => {
                self.emit_ffi_unsafe_type_lint(ty, sp, reason, help);
            }
        }
    }

    /// Check if a function's argument types and result type are "ffi-safe".
    ///
    /// For a external ABI function, argument types and the result type are walked to find fn-ptr
    /// types that have external ABIs, as these still need checked.
    fn check_fn(&mut self, def_id: LocalDefId, decl: &'tcx hir::FnDecl<'_>) {
        let sig = self.cx.tcx.fn_sig(def_id).instantiate_identity();
        let sig = self.cx.tcx.instantiate_bound_regions_with_erased(sig);

        for (input_ty, input_hir) in iter::zip(sig.inputs(), decl.inputs) {
            for (fn_ptr_ty, span) in self.find_fn_ptr_ty_with_external_abi(input_hir, *input_ty) {
                self.check_type_for_ffi_and_report_errors(span, fn_ptr_ty, false, false);
            }
        }

        if let hir::FnRetTy::Return(ret_hir) = decl.output {
            for (fn_ptr_ty, span) in self.find_fn_ptr_ty_with_external_abi(ret_hir, sig.output()) {
                self.check_type_for_ffi_and_report_errors(span, fn_ptr_ty, false, true);
            }
        }
    }

    /// Check if a function's argument types and result type are "ffi-safe".
    fn check_foreign_fn(&mut self, def_id: LocalDefId, decl: &'tcx hir::FnDecl<'_>) {
        let sig = self.cx.tcx.fn_sig(def_id).instantiate_identity();
        let sig = self.cx.tcx.instantiate_bound_regions_with_erased(sig);

        for (input_ty, input_hir) in iter::zip(sig.inputs(), decl.inputs) {
            self.check_type_for_ffi_and_report_errors(input_hir.span, *input_ty, false, false);
        }

        if let hir::FnRetTy::Return(ret_hir) = decl.output {
            self.check_type_for_ffi_and_report_errors(ret_hir.span, sig.output(), false, true);
        }
    }

    fn check_foreign_static(&mut self, id: hir::OwnerId, span: Span) {
        let ty = self.cx.tcx.type_of(id).instantiate_identity();
        self.check_type_for_ffi_and_report_errors(span, ty, true, false);
    }

    fn is_internal_abi(&self, abi: ExternAbi) -> bool {
        matches!(
            abi,
            ExternAbi::Rust | ExternAbi::RustCall | ExternAbi::RustCold | ExternAbi::RustIntrinsic
        )
    }

    /// Find any fn-ptr types with external ABIs in `ty`.
    ///
    /// For example, `Option<extern "C" fn()>` returns `extern "C" fn()`
    fn find_fn_ptr_ty_with_external_abi(
        &self,
        hir_ty: &hir::Ty<'tcx>,
        ty: Ty<'tcx>,
    ) -> Vec<(Ty<'tcx>, Span)> {
        struct FnPtrFinder<'a, 'b, 'tcx> {
            visitor: &'a ImproperCTypesVisitor<'b, 'tcx>,
            spans: Vec<Span>,
            tys: Vec<Ty<'tcx>>,
        }

        impl<'a, 'b, 'tcx> hir::intravisit::Visitor<'_> for FnPtrFinder<'a, 'b, 'tcx> {
            fn visit_ty(&mut self, ty: &'_ hir::Ty<'_, AmbigArg>) {
                debug!(?ty);
                if let hir::TyKind::BareFn(hir::BareFnTy { abi, .. }) = ty.kind
                    && !self.visitor.is_internal_abi(*abi)
                {
                    self.spans.push(ty.span);
                }

                hir::intravisit::walk_ty(self, ty)
            }
        }

        impl<'a, 'b, 'tcx> ty::visit::TypeVisitor<TyCtxt<'tcx>> for FnPtrFinder<'a, 'b, 'tcx> {
            type Result = ControlFlow<Ty<'tcx>>;

            fn visit_ty(&mut self, ty: Ty<'tcx>) -> Self::Result {
                if let ty::FnPtr(_, hdr) = ty.kind()
                    && !self.visitor.is_internal_abi(hdr.abi)
                {
                    self.tys.push(ty);
                }

                ty.super_visit_with(self)
            }
        }

        let mut visitor = FnPtrFinder { visitor: self, spans: Vec::new(), tys: Vec::new() };
        ty.visit_with(&mut visitor);
        visitor.visit_ty_unambig(hir_ty);

        iter::zip(visitor.tys.drain(..), visitor.spans.drain(..)).collect()
    }
}

impl<'tcx> LateLintPass<'tcx> for ImproperCTypesDeclarations {
    fn check_foreign_item(&mut self, cx: &LateContext<'tcx>, it: &hir::ForeignItem<'tcx>) {
        let mut vis = ImproperCTypesVisitor { cx, mode: CItemKind::Declaration };
        let abi = cx.tcx.hir().get_foreign_abi(it.hir_id());

        match it.kind {
            hir::ForeignItemKind::Fn(sig, _, _) => {
                if vis.is_internal_abi(abi) {
                    vis.check_fn(it.owner_id.def_id, sig.decl)
                } else {
                    vis.check_foreign_fn(it.owner_id.def_id, sig.decl);
                }
            }
            hir::ForeignItemKind::Static(ty, _, _) if !vis.is_internal_abi(abi) => {
                vis.check_foreign_static(it.owner_id, ty.span);
            }
            hir::ForeignItemKind::Static(..) | hir::ForeignItemKind::Type => (),
        }
    }
}

impl ImproperCTypesDefinitions {
    fn check_ty_maybe_containing_foreign_fnptr<'tcx>(
        &mut self,
        cx: &LateContext<'tcx>,
        hir_ty: &'tcx hir::Ty<'_>,
        ty: Ty<'tcx>,
    ) {
        let mut vis = ImproperCTypesVisitor { cx, mode: CItemKind::Definition };
        for (fn_ptr_ty, span) in vis.find_fn_ptr_ty_with_external_abi(hir_ty, ty) {
            vis.check_type_for_ffi_and_report_errors(span, fn_ptr_ty, true, false);
        }
    }

    fn check_arg_for_power_alignment<'tcx>(
        &mut self,
        cx: &LateContext<'tcx>,
        ty: Ty<'tcx>,
    ) -> bool {
        // Structs (under repr(C)) follow the power alignment rule if:
        //   - the first field of the struct is a floating-point type that
        //     is greater than 4-bytes, or
        //   - the first field of the struct is an aggregate whose
        //     recursively first field is a floating-point type greater than
        //     4 bytes.
        if cx.tcx.sess.target.os != "aix" {
            return false;
        }
        if ty.is_floating_point() && ty.primitive_size(cx.tcx).bytes() > 4 {
            return true;
        } else if let Adt(adt_def, _) = ty.kind()
            && adt_def.is_struct()
        {
            let struct_variant = adt_def.variant(VariantIdx::ZERO);
            // Within a nested struct, all fields are examined to correctly
            // report if any fields after the nested struct within the
            // original struct are misaligned.
            for struct_field in &struct_variant.fields {
                let field_ty = cx.tcx.type_of(struct_field.did).instantiate_identity();
                if self.check_arg_for_power_alignment(cx, field_ty) {
                    return true;
                }
            }
        }
        return false;
    }

    fn check_struct_for_power_alignment<'tcx>(
        &mut self,
        cx: &LateContext<'tcx>,
        item: &'tcx hir::Item<'tcx>,
    ) {
        let adt_def = cx.tcx.adt_def(item.owner_id.to_def_id());
        if adt_def.repr().c()
            && !adt_def.repr().packed()
            && cx.tcx.sess.target.os == "aix"
            && !adt_def.all_fields().next().is_none()
        {
            let struct_variant_data = item.expect_struct().0;
            for (index, ..) in struct_variant_data.fields().iter().enumerate() {
                // Struct fields (after the first field) are checked for the
                // power alignment rule, as fields after the first are likely
                // to be the fields that are misaligned.
                if index != 0 {
                    let first_field_def = struct_variant_data.fields()[index];
                    let def_id = first_field_def.def_id;
                    let ty = cx.tcx.type_of(def_id).instantiate_identity();
                    if self.check_arg_for_power_alignment(cx, ty) {
                        cx.emit_span_lint(
                            USES_POWER_ALIGNMENT,
                            first_field_def.span,
                            UsesPowerAlignment,
                        );
                    }
                }
            }
        }
    }
}

/// `ImproperCTypesDefinitions` checks items outside of foreign items (e.g. stuff that isn't in
/// `extern "C" { }` blocks):
///
/// - `extern "<abi>" fn` definitions are checked in the same way as the
///   `ImproperCtypesDeclarations` visitor checks functions if `<abi>` is external (e.g. "C").
/// - All other items which contain types (e.g. other functions, struct definitions, etc) are
///   checked for extern fn-ptrs with external ABIs.
impl<'tcx> LateLintPass<'tcx> for ImproperCTypesDefinitions {
    fn check_item(&mut self, cx: &LateContext<'tcx>, item: &'tcx hir::Item<'tcx>) {
        match item.kind {
            hir::ItemKind::Static(ty, ..)
            | hir::ItemKind::Const(ty, ..)
            | hir::ItemKind::TyAlias(ty, ..) => {
                self.check_ty_maybe_containing_foreign_fnptr(
                    cx,
                    ty,
                    cx.tcx.type_of(item.owner_id).instantiate_identity(),
                );
            }
            // See `check_fn`..
            hir::ItemKind::Fn { .. } => {}
            // Structs are checked based on if they follow the power alignment
            // rule (under repr(C)).
            hir::ItemKind::Struct(..) => {
                self.check_struct_for_power_alignment(cx, item);
            }
            // See `check_field_def`..
            hir::ItemKind::Union(..) | hir::ItemKind::Enum(..) => {}
            // Doesn't define something that can contain a external type to be checked.
            hir::ItemKind::Impl(..)
            | hir::ItemKind::TraitAlias(..)
            | hir::ItemKind::Trait(..)
            | hir::ItemKind::GlobalAsm(..)
            | hir::ItemKind::ForeignMod { .. }
            | hir::ItemKind::Mod(..)
            | hir::ItemKind::Macro(..)
            | hir::ItemKind::Use(..)
            | hir::ItemKind::ExternCrate(..) => {}
        }
    }

    fn check_field_def(&mut self, cx: &LateContext<'tcx>, field: &'tcx hir::FieldDef<'tcx>) {
        self.check_ty_maybe_containing_foreign_fnptr(
            cx,
            field.ty,
            cx.tcx.type_of(field.def_id).instantiate_identity(),
        );
    }

    fn check_fn(
        &mut self,
        cx: &LateContext<'tcx>,
        kind: hir::intravisit::FnKind<'tcx>,
        decl: &'tcx hir::FnDecl<'_>,
        _: &'tcx hir::Body<'_>,
        _: Span,
        id: LocalDefId,
    ) {
        use hir::intravisit::FnKind;

        let abi = match kind {
            FnKind::ItemFn(_, _, header, ..) => header.abi,
            FnKind::Method(_, sig, ..) => sig.header.abi,
            _ => return,
        };

        let mut vis = ImproperCTypesVisitor { cx, mode: CItemKind::Definition };
        if vis.is_internal_abi(abi) {
            vis.check_fn(id, decl);
        } else {
            vis.check_foreign_fn(id, decl);
        }
    }
}

declare_lint_pass!(VariantSizeDifferences => [VARIANT_SIZE_DIFFERENCES]);

impl<'tcx> LateLintPass<'tcx> for VariantSizeDifferences {
    fn check_item(&mut self, cx: &LateContext<'_>, it: &hir::Item<'_>) {
        if let hir::ItemKind::Enum(ref enum_definition, _) = it.kind {
            let t = cx.tcx.type_of(it.owner_id).instantiate_identity();
            let ty = cx.tcx.erase_regions(t);
            let Ok(layout) = cx.layout_of(ty) else { return };
            let Variants::Multiple { tag_encoding: TagEncoding::Direct, tag, ref variants, .. } =
                &layout.variants
            else {
                return;
            };

            let tag_size = tag.size(&cx.tcx).bytes();

            debug!(
                "enum `{}` is {} bytes large with layout:\n{:#?}",
                t,
                layout.size.bytes(),
                layout
            );

            let (largest, slargest, largest_index) = iter::zip(enum_definition.variants, variants)
                .map(|(variant, variant_layout)| {
                    // Subtract the size of the enum tag.
                    let bytes = variant_layout.size.bytes().saturating_sub(tag_size);

                    debug!("- variant `{}` is {} bytes large", variant.ident, bytes);
                    bytes
                })
                .enumerate()
                .fold((0, 0, 0), |(l, s, li), (idx, size)| {
                    if size > l {
                        (size, l, idx)
                    } else if size > s {
                        (l, size, li)
                    } else {
                        (l, s, li)
                    }
                });

            // We only warn if the largest variant is at least thrice as large as
            // the second-largest.
            if largest > slargest * 3 && slargest > 0 {
                cx.emit_span_lint(
                    VARIANT_SIZE_DIFFERENCES,
                    enum_definition.variants[largest_index].span,
                    VariantSizeDifferencesDiag { largest },
                );
            }
        }
    }
}

declare_lint! {
    /// The `invalid_atomic_ordering` lint detects passing an `Ordering`
    /// to an atomic operation that does not support that ordering.
    ///
    /// ### Example
    ///
    /// ```rust,compile_fail
    /// # use core::sync::atomic::{AtomicU8, Ordering};
    /// let atom = AtomicU8::new(0);
    /// let value = atom.load(Ordering::Release);
    /// # let _ = value;
    /// ```
    ///
    /// {{produces}}
    ///
    /// ### Explanation
    ///
    /// Some atomic operations are only supported for a subset of the
    /// `atomic::Ordering` variants. Passing an unsupported variant will cause
    /// an unconditional panic at runtime, which is detected by this lint.
    ///
    /// This lint will trigger in the following cases: (where `AtomicType` is an
    /// atomic type from `core::sync::atomic`, such as `AtomicBool`,
    /// `AtomicPtr`, `AtomicUsize`, or any of the other integer atomics).
    ///
    /// - Passing `Ordering::Acquire` or `Ordering::AcqRel` to
    ///   `AtomicType::store`.
    ///
    /// - Passing `Ordering::Release` or `Ordering::AcqRel` to
    ///   `AtomicType::load`.
    ///
    /// - Passing `Ordering::Relaxed` to `core::sync::atomic::fence` or
    ///   `core::sync::atomic::compiler_fence`.
    ///
    /// - Passing `Ordering::Release` or `Ordering::AcqRel` as the failure
    ///   ordering for any of `AtomicType::compare_exchange`,
    ///   `AtomicType::compare_exchange_weak`, or `AtomicType::fetch_update`.
    INVALID_ATOMIC_ORDERING,
    Deny,
    "usage of invalid atomic ordering in atomic operations and memory fences"
}

declare_lint_pass!(InvalidAtomicOrdering => [INVALID_ATOMIC_ORDERING]);

impl InvalidAtomicOrdering {
    fn inherent_atomic_method_call<'hir>(
        cx: &LateContext<'_>,
        expr: &Expr<'hir>,
        recognized_names: &[Symbol], // used for fast path calculation
    ) -> Option<(Symbol, &'hir [Expr<'hir>])> {
        const ATOMIC_TYPES: &[Symbol] = &[
            sym::AtomicBool,
            sym::AtomicPtr,
            sym::AtomicUsize,
            sym::AtomicU8,
            sym::AtomicU16,
            sym::AtomicU32,
            sym::AtomicU64,
            sym::AtomicU128,
            sym::AtomicIsize,
            sym::AtomicI8,
            sym::AtomicI16,
            sym::AtomicI32,
            sym::AtomicI64,
            sym::AtomicI128,
        ];
        if let ExprKind::MethodCall(method_path, _, args, _) = &expr.kind
            && recognized_names.contains(&method_path.ident.name)
            && let Some(m_def_id) = cx.typeck_results().type_dependent_def_id(expr.hir_id)
            && let Some(impl_did) = cx.tcx.impl_of_method(m_def_id)
            && let Some(adt) = cx.tcx.type_of(impl_did).instantiate_identity().ty_adt_def()
            // skip extension traits, only lint functions from the standard library
            && cx.tcx.trait_id_of_impl(impl_did).is_none()
            && let parent = cx.tcx.parent(adt.did())
            && cx.tcx.is_diagnostic_item(sym::atomic_mod, parent)
            && ATOMIC_TYPES.contains(&cx.tcx.item_name(adt.did()))
        {
            return Some((method_path.ident.name, args));
        }
        None
    }

    fn match_ordering(cx: &LateContext<'_>, ord_arg: &Expr<'_>) -> Option<Symbol> {
        let ExprKind::Path(ref ord_qpath) = ord_arg.kind else { return None };
        let did = cx.qpath_res(ord_qpath, ord_arg.hir_id).opt_def_id()?;
        let tcx = cx.tcx;
        let atomic_ordering = tcx.get_diagnostic_item(sym::Ordering);
        let name = tcx.item_name(did);
        let parent = tcx.parent(did);
        [sym::Relaxed, sym::Release, sym::Acquire, sym::AcqRel, sym::SeqCst].into_iter().find(
            |&ordering| {
                name == ordering
                    && (Some(parent) == atomic_ordering
                            // needed in case this is a ctor, not a variant
                            || tcx.opt_parent(parent) == atomic_ordering)
            },
        )
    }

    fn check_atomic_load_store(cx: &LateContext<'_>, expr: &Expr<'_>) {
        if let Some((method, args)) =
            Self::inherent_atomic_method_call(cx, expr, &[sym::load, sym::store])
            && let Some((ordering_arg, invalid_ordering)) = match method {
                sym::load => Some((&args[0], sym::Release)),
                sym::store => Some((&args[1], sym::Acquire)),
                _ => None,
            }
            && let Some(ordering) = Self::match_ordering(cx, ordering_arg)
            && (ordering == invalid_ordering || ordering == sym::AcqRel)
        {
            if method == sym::load {
                cx.emit_span_lint(INVALID_ATOMIC_ORDERING, ordering_arg.span, AtomicOrderingLoad);
            } else {
                cx.emit_span_lint(INVALID_ATOMIC_ORDERING, ordering_arg.span, AtomicOrderingStore);
            };
        }
    }

    fn check_memory_fence(cx: &LateContext<'_>, expr: &Expr<'_>) {
        if let ExprKind::Call(func, args) = expr.kind
            && let ExprKind::Path(ref func_qpath) = func.kind
            && let Some(def_id) = cx.qpath_res(func_qpath, func.hir_id).opt_def_id()
            && matches!(cx.tcx.get_diagnostic_name(def_id), Some(sym::fence | sym::compiler_fence))
            && Self::match_ordering(cx, &args[0]) == Some(sym::Relaxed)
        {
            cx.emit_span_lint(INVALID_ATOMIC_ORDERING, args[0].span, AtomicOrderingFence);
        }
    }

    fn check_atomic_compare_exchange(cx: &LateContext<'_>, expr: &Expr<'_>) {
        let Some((method, args)) = Self::inherent_atomic_method_call(
            cx,
            expr,
            &[sym::fetch_update, sym::compare_exchange, sym::compare_exchange_weak],
        ) else {
            return;
        };

        let fail_order_arg = match method {
            sym::fetch_update => &args[1],
            sym::compare_exchange | sym::compare_exchange_weak => &args[3],
            _ => return,
        };

        let Some(fail_ordering) = Self::match_ordering(cx, fail_order_arg) else { return };

        if matches!(fail_ordering, sym::Release | sym::AcqRel) {
            cx.emit_span_lint(
                INVALID_ATOMIC_ORDERING,
                fail_order_arg.span,
                InvalidAtomicOrderingDiag { method, fail_order_arg_span: fail_order_arg.span },
            );
        }
    }
}

impl<'tcx> LateLintPass<'tcx> for InvalidAtomicOrdering {
    fn check_expr(&mut self, cx: &LateContext<'tcx>, expr: &'tcx Expr<'_>) {
        Self::check_atomic_load_store(cx, expr);
        Self::check_memory_fence(cx, expr);
        Self::check_atomic_compare_exchange(cx, expr);
    }
}<|MERGE_RESOLUTION|>--- conflicted
+++ resolved
@@ -543,15 +543,11 @@
         lit: &'tcx hir::Lit,
         negated: bool,
     ) {
-<<<<<<< HEAD
-        lint_literal(cx, self, hir_id, lit.span, lit, negated)
-=======
         if negated {
             self.negated_expr_id = Some(hir_id);
             self.negated_expr_span = Some(lit.span);
         }
         lint_literal(cx, self, hir_id, lit.span, lit, negated);
->>>>>>> 9e390b29
     }
 
     fn check_expr(&mut self, cx: &LateContext<'tcx>, e: &'tcx hir::Expr<'tcx>) {
