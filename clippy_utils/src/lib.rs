#![feature(box_patterns)]
#![feature(in_band_lifetimes)]
#![cfg_attr(bootstrap, feature(or_patterns))]
#![feature(rustc_private)]
#![recursion_limit = "512"]
#![allow(clippy::missing_errors_doc, clippy::missing_panics_doc, clippy::must_use_candidate)]

// FIXME: switch to something more ergonomic here, once available.
// (Currently there is no way to opt into sysroot crates without `extern crate`.)
extern crate rustc_ast;
extern crate rustc_ast_pretty;
extern crate rustc_data_structures;
extern crate rustc_errors;
extern crate rustc_hir;
extern crate rustc_hir_pretty;
extern crate rustc_infer;
extern crate rustc_lexer;
extern crate rustc_lint;
extern crate rustc_middle;
extern crate rustc_mir;
extern crate rustc_session;
extern crate rustc_span;
extern crate rustc_target;
extern crate rustc_trait_selection;
extern crate rustc_typeck;

#[macro_use]
pub mod sym_helper;

#[allow(clippy::module_name_repetitions)]
pub mod ast_utils;
pub mod attrs;
pub mod camel_case;
pub mod comparisons;
pub mod consts;
pub mod diagnostics;
pub mod eager_or_lazy;
pub mod higher;
mod hir_utils;
pub mod numeric_literal;
pub mod paths;
pub mod ptr;
pub mod qualify_min_const_fn;
pub mod source;
pub mod sugg;
pub mod ty;
pub mod usage;
pub mod visitors;

pub use self::attrs::*;
pub use self::hir_utils::{both, eq_expr_value, over, SpanlessEq, SpanlessHash};

use std::collections::hash_map::Entry;
use std::hash::BuildHasherDefault;

use if_chain::if_chain;
use rustc_ast::ast::{self, Attribute, BorrowKind, LitKind};
use rustc_data_structures::fx::FxHashMap;
use rustc_hir as hir;
use rustc_hir::def::{CtorKind, CtorOf, DefKind, Res};
use rustc_hir::def_id::{DefId, LOCAL_CRATE};
use rustc_hir::intravisit::{self, NestedVisitorMap, Visitor};
use rustc_hir::{
<<<<<<< HEAD
    def, Arm, Block, Body, Constness, Expr, ExprKind, FnDecl, GenericArgs, HirId, Impl, ImplItem, ImplItemKind, Item,
    ItemKind, LangItem, MatchSource, Param, Pat, PatKind, Path, PathSegment, QPath, TraitItem, TraitItemKind, TraitRef,
    TyKind, Unsafety,
=======
    def, Arm, BindingAnnotation, Block, Body, Constness, CrateItem, Expr, ExprKind, FnDecl, ForeignItem, GenericArgs,
    GenericParam, HirId, Impl, ImplItem, ImplItemKind, Item, ItemKind, LangItem, Lifetime, Local, MacroDef,
    MatchSource, Node, Param, Pat, PatKind, Path, PathSegment, QPath, Stmt, StructField, TraitItem, TraitItemKind,
    TraitRef, TyKind, Variant, Visibility,
>>>>>>> 981ffa7c
};
use rustc_lint::{LateContext, Level, Lint, LintContext};
use rustc_middle::hir::exports::Export;
use rustc_middle::hir::map::Map;
<<<<<<< HEAD
use rustc_middle::ty::subst::{GenericArg, GenericArgKind};
use rustc_middle::ty::{self, layout::IntegerExt, DefIdTree, IntTy, Ty, TyCtxt, TypeFoldable, UintTy};
=======
use rustc_middle::ty as rustc_ty;
use rustc_middle::ty::{layout::IntegerExt, DefIdTree, Ty, TyCtxt, TypeFoldable};
>>>>>>> 981ffa7c
use rustc_semver::RustcVersion;
use rustc_session::Session;
use rustc_span::hygiene::{self, ExpnKind, MacroKind};
use rustc_span::source_map::original_sp;
use rustc_span::sym;
<<<<<<< HEAD
use rustc_span::symbol::{kw, Symbol};
use rustc_span::{BytePos, Pos, Span, SyntaxContext, DUMMY_SP};
=======
use rustc_span::symbol::{kw, Ident, Symbol};
use rustc_span::{Span, DUMMY_SP};
>>>>>>> 981ffa7c
use rustc_target::abi::Integer;

use crate::consts::{constant, Constant};
<<<<<<< HEAD
use std::collections::HashMap;
=======
use crate::ty::is_recursively_primitive_type;
>>>>>>> 981ffa7c

pub fn parse_msrv(msrv: &str, sess: Option<&Session>, span: Option<Span>) -> Option<RustcVersion> {
    if let Ok(version) = RustcVersion::parse(msrv) {
        return Some(version);
    } else if let Some(sess) = sess {
        if let Some(span) = span {
            sess.span_err(span, &format!("`{}` is not a valid Rust version", msrv));
        }
    }
    None
}

pub fn meets_msrv(msrv: Option<&RustcVersion>, lint_msrv: &RustcVersion) -> bool {
    msrv.map_or(true, |msrv| msrv.meets(*lint_msrv))
}

#[macro_export]
macro_rules! extract_msrv_attr {
    (LateContext) => {
        extract_msrv_attr!(@LateContext, ());
    };
    (EarlyContext) => {
        extract_msrv_attr!(@EarlyContext);
    };
    (@$context:ident$(, $call:tt)?) => {
        fn enter_lint_attrs(&mut self, cx: &rustc_lint::$context<'tcx>, attrs: &'tcx [rustc_ast::ast::Attribute]) {
            use $crate::get_unique_inner_attr;
            match get_unique_inner_attr(cx.sess$($call)?, attrs, "msrv") {
                Some(msrv_attr) => {
                    if let Some(msrv) = msrv_attr.value_str() {
                        self.msrv = $crate::parse_msrv(
                            &msrv.to_string(),
                            Some(cx.sess$($call)?),
                            Some(msrv_attr.span),
                        );
                    } else {
                        cx.sess$($call)?.span_err(msrv_attr.span, "bad clippy attribute");
                    }
                },
                _ => (),
            }
        }
    };
}

/// Returns `true` if the two spans come from differing expansions (i.e., one is
/// from a macro and one isn't).
#[must_use]
pub fn differing_macro_contexts(lhs: Span, rhs: Span) -> bool {
    rhs.ctxt() != lhs.ctxt()
}

/// If the given expression is a local binding, find the initializer expression.
/// If that initializer expression is another local binding, find its initializer again.
/// This process repeats as long as possible (but usually no more than once). Initializer
/// expressions with adjustments are ignored. If this is not desired, use [`find_binding_init`]
/// instead.
///
/// Examples:
/// ```ignore
/// let abc = 1;
/// //        ^ output
/// let def = abc;
/// dbg!(def)
/// //   ^^^ input
///
/// // or...
/// let abc = 1;
/// let def = abc + 2;
/// //        ^^^^^^^ output
/// dbg!(def)
/// //   ^^^ input
/// ```
pub fn expr_or_init<'a, 'b, 'tcx: 'b>(cx: &LateContext<'tcx>, mut expr: &'a Expr<'b>) -> &'a Expr<'b> {
    while let Some(init) = path_to_local(expr)
        .and_then(|id| find_binding_init(cx, id))
        .filter(|init| cx.typeck_results().expr_adjustments(init).is_empty())
    {
        expr = init;
    }
    expr
}

/// Finds the initializer expression for a local binding. Returns `None` if the binding is mutable.
/// By only considering immutable bindings, we guarantee that the returned expression represents the
/// value of the binding wherever it is referenced.
///
/// Example: For `let x = 1`, if the `HirId` of `x` is provided, the `Expr` `1` is returned.
/// Note: If you have an expression that references a binding `x`, use `path_to_local` to get the
/// canonical binding `HirId`.
pub fn find_binding_init<'tcx>(cx: &LateContext<'tcx>, hir_id: HirId) -> Option<&'tcx Expr<'tcx>> {
    let hir = cx.tcx.hir();
    if_chain! {
        if let Some(Node::Binding(pat)) = hir.find(hir_id);
        if matches!(pat.kind, PatKind::Binding(BindingAnnotation::Unannotated, ..));
        let parent = hir.get_parent_node(hir_id);
        if let Some(Node::Local(local)) = hir.find(parent);
        then {
            return local.init;
        }
    }
    None
}

/// Returns `true` if the given `NodeId` is inside a constant context
///
/// # Example
///
/// ```rust,ignore
/// if in_constant(cx, expr.hir_id) {
///     // Do something
/// }
/// ```
pub fn in_constant(cx: &LateContext<'_>, id: HirId) -> bool {
    let parent_id = cx.tcx.hir().get_parent_item(id);
    match cx.tcx.hir().get(parent_id) {
        Node::Item(&Item {
            kind: ItemKind::Const(..) | ItemKind::Static(..),
            ..
        })
        | Node::TraitItem(&TraitItem {
            kind: TraitItemKind::Const(..),
            ..
        })
        | Node::ImplItem(&ImplItem {
            kind: ImplItemKind::Const(..),
            ..
        })
        | Node::AnonConst(_) => true,
        Node::Item(&Item {
            kind: ItemKind::Fn(ref sig, ..),
            ..
        })
        | Node::ImplItem(&ImplItem {
            kind: ImplItemKind::Fn(ref sig, _),
            ..
        }) => sig.header.constness == Constness::Const,
        _ => false,
    }
}

/// Returns `true` if this `span` was expanded by any macro.
#[must_use]
pub fn in_macro(span: Span) -> bool {
    if span.from_expansion() {
        !matches!(span.ctxt().outer_expn_data().kind, ExpnKind::Desugaring(..))
    } else {
        false
    }
}

/// Checks if given pattern is a wildcard (`_`)
pub fn is_wild<'tcx>(pat: &impl std::ops::Deref<Target = Pat<'tcx>>) -> bool {
    matches!(pat.kind, PatKind::Wild)
}

/// Checks if the first type parameter is a lang item.
pub fn is_ty_param_lang_item(cx: &LateContext<'_>, qpath: &QPath<'tcx>, item: LangItem) -> Option<&'tcx hir::Ty<'tcx>> {
    let ty = get_qpath_generic_tys(qpath).next()?;

    if let TyKind::Path(qpath) = &ty.kind {
        cx.qpath_res(qpath, ty.hir_id)
            .opt_def_id()
            .map_or(false, |id| {
                cx.tcx.lang_items().require(item).map_or(false, |lang_id| id == lang_id)
            })
            .then(|| ty)
    } else {
        None
    }
}

/// Checks if the first type parameter is a diagnostic item.
pub fn is_ty_param_diagnostic_item(
    cx: &LateContext<'_>,
    qpath: &QPath<'tcx>,
    item: Symbol,
) -> Option<&'tcx hir::Ty<'tcx>> {
    let ty = get_qpath_generic_tys(qpath).next()?;

    if let TyKind::Path(qpath) = &ty.kind {
        cx.qpath_res(qpath, ty.hir_id)
            .opt_def_id()
            .map_or(false, |id| cx.tcx.is_diagnostic_item(item, id))
            .then(|| ty)
    } else {
        None
    }
}

/// Checks if the first type parameter is a lang item.
pub fn is_ty_param_lang_item(cx: &LateContext<'_>, qpath: &QPath<'tcx>, item: LangItem) -> Option<&'tcx hir::Ty<'tcx>> {
    let ty = get_qpath_generic_tys(qpath).next()?;

    if let TyKind::Path(qpath) = &ty.kind {
        cx.qpath_res(qpath, ty.hir_id)
            .opt_def_id()
            .map_or(false, |id| {
                cx.tcx.lang_items().require(item).map_or(false, |lang_id| id == lang_id)
            })
            .then(|| ty)
    } else {
        None
    }
}

/// Checks if the first type parameter is a diagnostic item.
pub fn is_ty_param_diagnostic_item(
    cx: &LateContext<'_>,
    qpath: &QPath<'tcx>,
    item: Symbol,
) -> Option<&'tcx hir::Ty<'tcx>> {
    let ty = get_qpath_generic_tys(qpath).next()?;

    if let TyKind::Path(qpath) = &ty.kind {
        cx.qpath_res(qpath, ty.hir_id)
            .opt_def_id()
            .map_or(false, |id| cx.tcx.is_diagnostic_item(item, id))
            .then(|| ty)
    } else {
        None
    }
}

/// Return `true` if the passed `typ` is `isize` or `usize`.
pub fn is_isize_or_usize(typ: Ty<'_>) -> bool {
    matches!(typ.kind(), ty::Int(IntTy::Isize) | ty::Uint(UintTy::Usize))
}

/// Checks if the method call given in `expr` belongs to the given trait.
/// This is a deprecated function, consider using [`is_trait_method`].
pub fn match_trait_method(cx: &LateContext<'_>, expr: &Expr<'_>, path: &[&str]) -> bool {
    let def_id = cx.typeck_results().type_dependent_def_id(expr.hir_id).unwrap();
    let trt_id = cx.tcx.trait_of_item(def_id);
    trt_id.map_or(false, |trt_id| match_def_path(cx, trt_id, path))
}

<<<<<<< HEAD
/// Checks if the method call given in `expr` belongs to a trait or other container with a given
=======
/// Checks if the method call given in `def_id` belongs to a trait or other container with a given
>>>>>>> 981ffa7c
/// diagnostic item
pub fn is_diagnostic_assoc_item(cx: &LateContext<'_>, def_id: DefId, diag_item: Symbol) -> bool {
    cx.tcx
        .opt_associated_item(def_id)
        .and_then(|associated_item| match associated_item.container {
<<<<<<< HEAD
            ty::TraitContainer(assoc_def_id) => Some(assoc_def_id),
            ty::ImplContainer(assoc_def_id) => match cx.tcx.type_of(assoc_def_id).kind() {
                ty::Adt(adt, _) => Some(adt.did),
                ty::Slice(_) => cx.tcx.get_diagnostic_item(sym::slice), // this isn't perfect but it works
=======
            rustc_ty::TraitContainer(assoc_def_id) => Some(assoc_def_id),
            rustc_ty::ImplContainer(assoc_def_id) => match cx.tcx.type_of(assoc_def_id).kind() {
                rustc_ty::Adt(adt, _) => Some(adt.did),
                rustc_ty::Slice(_) => cx.tcx.get_diagnostic_item(sym::slice), // this isn't perfect but it works
>>>>>>> 981ffa7c
                _ => None,
            },
        })
        .map_or(false, |assoc_def_id| cx.tcx.is_diagnostic_item(diag_item, assoc_def_id))
}

<<<<<<< HEAD
=======
/// Checks if the method call given in `expr` belongs to the given trait.
pub fn is_trait_method(cx: &LateContext<'_>, expr: &Expr<'_>, diag_item: Symbol) -> bool {
    cx.typeck_results()
        .type_dependent_def_id(expr.hir_id)
        .map_or(false, |did| is_diagnostic_assoc_item(cx, did, diag_item))
}

>>>>>>> 981ffa7c
/// Checks if an expression references a variable of the given name.
pub fn match_var(expr: &Expr<'_>, var: Symbol) -> bool {
    if let ExprKind::Path(QPath::Resolved(None, ref path)) = expr.kind {
        if let [p] = path.segments {
            return p.ident.name == var;
        }
    }
    false
}

pub fn last_path_segment<'tcx>(path: &QPath<'tcx>) -> &'tcx PathSegment<'tcx> {
    match *path {
        QPath::Resolved(_, ref path) => path.segments.last().expect("A path must have at least one segment"),
        QPath::TypeRelative(_, ref seg) => seg,
        QPath::LangItem(..) => panic!("last_path_segment: lang item has no path segments"),
    }
}

pub fn get_qpath_generics(path: &QPath<'tcx>) -> Option<&'tcx GenericArgs<'tcx>> {
    match path {
        QPath::Resolved(_, p) => p.segments.last().and_then(|s| s.args),
        QPath::TypeRelative(_, s) => s.args,
        QPath::LangItem(..) => None,
    }
}

pub fn get_qpath_generic_tys(path: &QPath<'tcx>) -> impl Iterator<Item = &'tcx hir::Ty<'tcx>> {
    get_qpath_generics(path)
        .map_or([].as_ref(), |a| a.args)
        .iter()
        .filter_map(|a| {
            if let hir::GenericArg::Type(ty) = a {
                Some(ty)
            } else {
                None
            }
        })
}

pub fn single_segment_path<'tcx>(path: &QPath<'tcx>) -> Option<&'tcx PathSegment<'tcx>> {
    match *path {
        QPath::Resolved(_, ref path) => path.segments.get(0),
        QPath::TypeRelative(_, ref seg) => Some(seg),
        QPath::LangItem(..) => None,
    }
}

/// Matches a `QPath` against a slice of segment string literals.
///
/// There is also `match_path` if you are dealing with a `rustc_hir::Path` instead of a
/// `rustc_hir::QPath`.
///
/// # Examples
/// ```rust,ignore
/// match_qpath(path, &["std", "rt", "begin_unwind"])
/// ```
pub fn match_qpath(path: &QPath<'_>, segments: &[&str]) -> bool {
    match *path {
        QPath::Resolved(_, ref path) => match_path(path, segments),
        QPath::TypeRelative(ref ty, ref segment) => match ty.kind {
            TyKind::Path(ref inner_path) => {
                if let [prefix @ .., end] = segments {
                    if match_qpath(inner_path, prefix) {
                        return segment.ident.name.as_str() == *end;
                    }
                }
                false
            },
            _ => false,
        },
        QPath::LangItem(..) => false,
    }
}

/// Matches a `Path` against a slice of segment string literals.
///
/// There is also `match_qpath` if you are dealing with a `rustc_hir::QPath` instead of a
/// `rustc_hir::Path`.
///
/// # Examples
///
/// ```rust,ignore
/// if match_path(&trait_ref.path, &paths::HASH) {
///     // This is the `std::hash::Hash` trait.
/// }
///
/// if match_path(ty_path, &["rustc", "lint", "Lint"]) {
///     // This is a `rustc_middle::lint::Lint`.
/// }
/// ```
pub fn match_path(path: &Path<'_>, segments: &[&str]) -> bool {
    path.segments
        .iter()
        .rev()
        .zip(segments.iter().rev())
        .all(|(a, b)| a.ident.name.as_str() == *b)
}

/// Matches a `Path` against a slice of segment string literals, e.g.
///
/// # Examples
/// ```rust,ignore
/// match_path_ast(path, &["std", "rt", "begin_unwind"])
/// ```
pub fn match_path_ast(path: &ast::Path, segments: &[&str]) -> bool {
    path.segments
        .iter()
        .rev()
        .zip(segments.iter().rev())
        .all(|(a, b)| a.ident.name.as_str() == *b)
}

/// If the expression is a path to a local, returns the canonical `HirId` of the local.
pub fn path_to_local(expr: &Expr<'_>) -> Option<HirId> {
    if let ExprKind::Path(QPath::Resolved(None, ref path)) = expr.kind {
        if let Res::Local(id) = path.res {
            return Some(id);
        }
    }
    None
}

/// Returns true if the expression is a path to a local with the specified `HirId`.
/// Use this function to see if an expression matches a function argument or a match binding.
pub fn path_to_local_id(expr: &Expr<'_>, id: HirId) -> bool {
    path_to_local(expr) == Some(id)
}

/// Gets the definition associated to a path.
#[allow(clippy::shadow_unrelated)] // false positive #6563
pub fn path_to_res(cx: &LateContext<'_>, path: &[&str]) -> Res {
    macro_rules! try_res {
        ($e:expr) => {
            match $e {
                Some(e) => e,
                None => return Res::Err,
            }
        };
    }
    fn item_child_by_name<'tcx>(tcx: TyCtxt<'tcx>, def_id: DefId, name: &str) -> Option<&'tcx Export<HirId>> {
        tcx.item_children(def_id)
            .iter()
            .find(|item| item.ident.name.as_str() == name)
    }

    let (krate, first, path) = match *path {
        [krate, first, ref path @ ..] => (krate, first, path),
        _ => return Res::Err,
    };
    let tcx = cx.tcx;
    let crates = tcx.crates();
    let krate = try_res!(crates.iter().find(|&&num| tcx.crate_name(num).as_str() == krate));
    let first = try_res!(item_child_by_name(tcx, krate.as_def_id(), first));
    let last = path
        .iter()
        .copied()
        // `get_def_path` seems to generate these empty segments for extern blocks.
        // We can just ignore them.
        .filter(|segment| !segment.is_empty())
        // for each segment, find the child item
        .try_fold(first, |item, segment| {
            let def_id = item.res.def_id();
            if let Some(item) = item_child_by_name(tcx, def_id, segment) {
                Some(item)
            } else if matches!(item.res, Res::Def(DefKind::Enum | DefKind::Struct, _)) {
                // it is not a child item so check inherent impl items
                tcx.inherent_impls(def_id)
                    .iter()
                    .find_map(|&impl_def_id| item_child_by_name(tcx, impl_def_id, segment))
            } else {
                None
            }
        });
    try_res!(last).res
}

/// Convenience function to get the `DefId` of a trait by path.
/// It could be a trait or trait alias.
pub fn get_trait_def_id(cx: &LateContext<'_>, path: &[&str]) -> Option<DefId> {
    match path_to_res(cx, path) {
        Res::Def(DefKind::Trait | DefKind::TraitAlias, trait_id) => Some(trait_id),
        _ => None,
    }
}

/// Gets the `hir::TraitRef` of the trait the given method is implemented for.
///
/// Use this if you want to find the `TraitRef` of the `Add` trait in this example:
///
/// ```rust
/// struct Point(isize, isize);
///
/// impl std::ops::Add for Point {
///     type Output = Self;
///
///     fn add(self, other: Self) -> Self {
///         Point(0, 0)
///     }
/// }
/// ```
pub fn trait_ref_of_method<'tcx>(cx: &LateContext<'tcx>, hir_id: HirId) -> Option<&'tcx TraitRef<'tcx>> {
    // Get the implemented trait for the current function
    let parent_impl = cx.tcx.hir().get_parent_item(hir_id);
    if_chain! {
        if parent_impl != hir::CRATE_HIR_ID;
        if let hir::Node::Item(item) = cx.tcx.hir().get(parent_impl);
        if let hir::ItemKind::Impl(impl_) = &item.kind;
        then { return impl_.of_trait.as_ref(); }
    }
    None
}

<<<<<<< HEAD
/// Checks whether this type implements `Drop`.
pub fn has_drop<'tcx>(cx: &LateContext<'tcx>, ty: Ty<'tcx>) -> bool {
    match ty.ty_adt_def() {
        Some(def) => def.has_dtor(cx.tcx),
        None => false,
    }
}

/// Checks whether a type can be partially moved.
pub fn can_partially_move_ty(cx: &LateContext<'tcx>, ty: Ty<'tcx>) -> bool {
    if has_drop(cx, ty) || is_copy(cx, ty) {
        return false;
    }
    match ty.kind() {
        ty::Param(_) => false,
        ty::Adt(def, subs) => def.all_fields().any(|f| !is_copy(cx, f.ty(cx.tcx, subs))),
        _ => true,
    }
}

=======
>>>>>>> 981ffa7c
/// Returns the method names and argument list of nested method call expressions that make up
/// `expr`. method/span lists are sorted with the most recent call first.
pub fn method_calls<'tcx>(
    expr: &'tcx Expr<'tcx>,
    max_depth: usize,
) -> (Vec<Symbol>, Vec<&'tcx [Expr<'tcx>]>, Vec<Span>) {
    let mut method_names = Vec::with_capacity(max_depth);
    let mut arg_lists = Vec::with_capacity(max_depth);
    let mut spans = Vec::with_capacity(max_depth);

    let mut current = expr;
    for _ in 0..max_depth {
        if let ExprKind::MethodCall(path, span, args, _) = &current.kind {
            if args.iter().any(|e| e.span.from_expansion()) {
                break;
            }
            method_names.push(path.ident.name);
            arg_lists.push(&**args);
            spans.push(*span);
            current = &args[0];
        } else {
            break;
        }
    }

    (method_names, arg_lists, spans)
}

/// Matches an `Expr` against a chain of methods, and return the matched `Expr`s.
///
/// For example, if `expr` represents the `.baz()` in `foo.bar().baz()`,
/// `method_chain_args(expr, &["bar", "baz"])` will return a `Vec`
/// containing the `Expr`s for
/// `.bar()` and `.baz()`
pub fn method_chain_args<'a>(expr: &'a Expr<'_>, methods: &[&str]) -> Option<Vec<&'a [Expr<'a>]>> {
    let mut current = expr;
    let mut matched = Vec::with_capacity(methods.len());
    for method_name in methods.iter().rev() {
        // method chains are stored last -> first
        if let ExprKind::MethodCall(ref path, _, ref args, _) = current.kind {
            if path.ident.name.as_str() == *method_name {
                if args.iter().any(|e| e.span.from_expansion()) {
                    return None;
                }
                matched.push(&**args); // build up `matched` backwards
                current = &args[0] // go to parent expression
            } else {
                return None;
            }
        } else {
            return None;
        }
    }
    // Reverse `matched` so that it is in the same order as `methods`.
    matched.reverse();
    Some(matched)
}

/// Returns `true` if the provided `def_id` is an entrypoint to a program.
pub fn is_entrypoint_fn(cx: &LateContext<'_>, def_id: DefId) -> bool {
    cx.tcx
        .entry_fn(LOCAL_CRATE)
        .map_or(false, |(entry_fn_def_id, _)| def_id == entry_fn_def_id.to_def_id())
}

/// Returns `true` if the expression is in the program's `#[panic_handler]`.
pub fn is_in_panic_handler(cx: &LateContext<'_>, e: &Expr<'_>) -> bool {
    let parent = cx.tcx.hir().get_parent_item(e.hir_id);
    let def_id = cx.tcx.hir().local_def_id(parent).to_def_id();
    Some(def_id) == cx.tcx.lang_items().panic_impl()
}

/// Gets the name of the item the expression is in, if available.
pub fn get_item_name(cx: &LateContext<'_>, expr: &Expr<'_>) -> Option<Symbol> {
    let parent_id = cx.tcx.hir().get_parent_item(expr.hir_id);
    match cx.tcx.hir().find(parent_id) {
        Some(
            Node::Item(Item { ident, .. })
            | Node::TraitItem(TraitItem { ident, .. })
            | Node::ImplItem(ImplItem { ident, .. }),
        ) => Some(ident.name),
        _ => None,
    }
}

/// Gets the name of a `Pat`, if any.
pub fn get_pat_name(pat: &Pat<'_>) -> Option<Symbol> {
    match pat.kind {
        PatKind::Binding(.., ref spname, _) => Some(spname.name),
        PatKind::Path(ref qpath) => single_segment_path(qpath).map(|ps| ps.ident.name),
        PatKind::Box(ref p) | PatKind::Ref(ref p, _) => get_pat_name(&*p),
        _ => None,
    }
}

struct ContainsName {
    name: Symbol,
    result: bool,
}

impl<'tcx> Visitor<'tcx> for ContainsName {
    type Map = Map<'tcx>;

    fn visit_name(&mut self, _: Span, name: Symbol) {
        if self.name == name {
            self.result = true;
        }
    }
    fn nested_visit_map(&mut self) -> NestedVisitorMap<Self::Map> {
        NestedVisitorMap::None
    }
}

/// Checks if an `Expr` contains a certain name.
pub fn contains_name(name: Symbol, expr: &Expr<'_>) -> bool {
    let mut cn = ContainsName { name, result: false };
    cn.visit_expr(expr);
    cn.result
}

/// Returns `true` if `expr` contains a return expression
pub fn contains_return(expr: &hir::Expr<'_>) -> bool {
    struct RetCallFinder {
        found: bool,
    }

    impl<'tcx> hir::intravisit::Visitor<'tcx> for RetCallFinder {
        type Map = Map<'tcx>;

        fn visit_expr(&mut self, expr: &'tcx hir::Expr<'_>) {
            if self.found {
                return;
            }
            if let hir::ExprKind::Ret(..) = &expr.kind {
                self.found = true;
            } else {
                hir::intravisit::walk_expr(self, expr);
            }
        }

        fn nested_visit_map(&mut self) -> hir::intravisit::NestedVisitorMap<Self::Map> {
            hir::intravisit::NestedVisitorMap::None
        }
    }

    let mut visitor = RetCallFinder { found: false };
    visitor.visit_expr(expr);
    visitor.found
}

struct FindMacroCalls<'a, 'b> {
    names: &'a [&'b str],
    result: Vec<Span>,
}

impl<'a, 'b, 'tcx> Visitor<'tcx> for FindMacroCalls<'a, 'b> {
    type Map = Map<'tcx>;

    fn visit_expr(&mut self, expr: &'tcx Expr<'_>) {
        if self.names.iter().any(|fun| is_expn_of(expr.span, fun).is_some()) {
            self.result.push(expr.span);
        }
        // and check sub-expressions
        intravisit::walk_expr(self, expr);
    }

    fn nested_visit_map(&mut self) -> NestedVisitorMap<Self::Map> {
        NestedVisitorMap::None
    }
}

/// Finds calls of the specified macros in a function body.
pub fn find_macro_calls(names: &[&str], body: &Body<'_>) -> Vec<Span> {
    let mut fmc = FindMacroCalls {
        names,
        result: Vec::new(),
    };
    fmc.visit_expr(&body.value);
    fmc.result
}

<<<<<<< HEAD
/// Converts a span to a code snippet if available, otherwise use default.
///
/// This is useful if you want to provide suggestions for your lint or more generally, if you want
/// to convert a given `Span` to a `str`.
///
/// # Example
/// ```rust,ignore
/// snippet(cx, expr.span, "..")
/// ```
pub fn snippet<'a, T: LintContext>(cx: &T, span: Span, default: &'a str) -> Cow<'a, str> {
    snippet_opt(cx, span).map_or_else(|| Cow::Borrowed(default), From::from)
}

/// Same as `snippet`, but it adapts the applicability level by following rules:
///
/// - Applicability level `Unspecified` will never be changed.
/// - If the span is inside a macro, change the applicability level to `MaybeIncorrect`.
/// - If the default value is used and the applicability level is `MachineApplicable`, change it to
/// `HasPlaceholders`
pub fn snippet_with_applicability<'a, T: LintContext>(
    cx: &T,
    span: Span,
    default: &'a str,
    applicability: &mut Applicability,
) -> Cow<'a, str> {
    if *applicability != Applicability::Unspecified && span.from_expansion() {
        *applicability = Applicability::MaybeIncorrect;
    }
    snippet_opt(cx, span).map_or_else(
        || {
            if *applicability == Applicability::MachineApplicable {
                *applicability = Applicability::HasPlaceholders;
            }
            Cow::Borrowed(default)
        },
        From::from,
    )
}

/// Same as `snippet`, but should only be used when it's clear that the input span is
/// not a macro argument.
pub fn snippet_with_macro_callsite<'a, T: LintContext>(cx: &T, span: Span, default: &'a str) -> Cow<'a, str> {
    snippet(cx, span.source_callsite(), default)
}

/// Converts a span to a code snippet. Returns `None` if not available.
pub fn snippet_opt<T: LintContext>(cx: &T, span: Span) -> Option<String> {
    cx.sess().source_map().span_to_snippet(span).ok()
}

/// Converts a span (from a block) to a code snippet if available, otherwise use default.
///
/// This trims the code of indentation, except for the first line. Use it for blocks or block-like
/// things which need to be printed as such.
///
/// The `indent_relative_to` arg can be used, to provide a span, where the indentation of the
/// resulting snippet of the given span.
///
/// # Example
///
/// ```rust,ignore
/// snippet_block(cx, block.span, "..", None)
/// // where, `block` is the block of the if expr
///     if x {
///         y;
///     }
/// // will return the snippet
/// {
///     y;
/// }
/// ```
///
/// ```rust,ignore
/// snippet_block(cx, block.span, "..", Some(if_expr.span))
/// // where, `block` is the block of the if expr
///     if x {
///         y;
///     }
/// // will return the snippet
/// {
///         y;
///     } // aligned with `if`
/// ```
/// Note that the first line of the snippet always has 0 indentation.
pub fn snippet_block<'a, T: LintContext>(
    cx: &T,
    span: Span,
    default: &'a str,
    indent_relative_to: Option<Span>,
) -> Cow<'a, str> {
    let snip = snippet(cx, span, default);
    let indent = indent_relative_to.and_then(|s| indent_of(cx, s));
    reindent_multiline(snip, true, indent)
}

/// Same as `snippet_block`, but adapts the applicability level by the rules of
/// `snippet_with_applicability`.
pub fn snippet_block_with_applicability<'a, T: LintContext>(
    cx: &T,
    span: Span,
    default: &'a str,
    indent_relative_to: Option<Span>,
    applicability: &mut Applicability,
) -> Cow<'a, str> {
    let snip = snippet_with_applicability(cx, span, default, applicability);
    let indent = indent_relative_to.and_then(|s| indent_of(cx, s));
    reindent_multiline(snip, true, indent)
}

/// Same as `snippet_with_applicability`, but first walks the span up to the given context. This
/// will result in the macro call, rather then the expansion, if the span is from a child context.
/// If the span is not from a child context, it will be used directly instead.
///
/// e.g. Given the expression `&vec![]`, getting a snippet from the span for `vec![]` as a HIR node
/// would result in `box []`. If given the context of the address of expression, this function will
/// correctly get a snippet of `vec![]`.
pub fn snippet_with_context(
    cx: &LateContext<'_>,
    span: Span,
    outer: SyntaxContext,
    default: &'a str,
    applicability: &mut Applicability,
) -> Cow<'a, str> {
    let outer_span = hygiene::walk_chain(span, outer);
    let span = if outer_span.ctxt() == outer {
        outer_span
    } else {
        // The span is from a macro argument, and the outer context is the macro using the argument
        if *applicability != Applicability::Unspecified {
            *applicability = Applicability::MaybeIncorrect;
        }
        // TODO: get the argument span.
        span
    };

    snippet_with_applicability(cx, span, default, applicability)
}

/// Returns a new Span that extends the original Span to the first non-whitespace char of the first
/// line.
///
/// ```rust,ignore
///     let x = ();
/// //          ^^
/// // will be converted to
///     let x = ();
/// //  ^^^^^^^^^^
/// ```
pub fn first_line_of_span<T: LintContext>(cx: &T, span: Span) -> Span {
    first_char_in_first_line(cx, span).map_or(span, |first_char_pos| span.with_lo(first_char_pos))
}

fn first_char_in_first_line<T: LintContext>(cx: &T, span: Span) -> Option<BytePos> {
    let line_span = line_span(cx, span);
    snippet_opt(cx, line_span).and_then(|snip| {
        snip.find(|c: char| !c.is_whitespace())
            .map(|pos| line_span.lo() + BytePos::from_usize(pos))
    })
}

/// Returns the indentation of the line of a span
///
/// ```rust,ignore
/// let x = ();
/// //      ^^ -- will return 0
///     let x = ();
/// //          ^^ -- will return 4
/// ```
pub fn indent_of<T: LintContext>(cx: &T, span: Span) -> Option<usize> {
    snippet_opt(cx, line_span(cx, span)).and_then(|snip| snip.find(|c: char| !c.is_whitespace()))
}

/// Returns the positon just before rarrow
///
/// ```rust,ignore
/// fn into(self) -> () {}
///              ^
/// // in case of unformatted code
/// fn into2(self)-> () {}
///               ^
/// fn into3(self)   -> () {}
///               ^
/// ```
pub fn position_before_rarrow(s: &str) -> Option<usize> {
    s.rfind("->").map(|rpos| {
        let mut rpos = rpos;
        let chars: Vec<char> = s.chars().collect();
        while rpos > 1 {
            if let Some(c) = chars.get(rpos - 1) {
                if c.is_whitespace() {
                    rpos -= 1;
                    continue;
                }
            }
            break;
        }
        rpos
    })
}

=======
>>>>>>> 981ffa7c
/// Extends the span to the beginning of the spans line, incl. whitespaces.
///
/// ```rust,ignore
///        let x = ();
/// //             ^^
/// // will be converted to
///        let x = ();
/// // ^^^^^^^^^^^^^^
/// ```
fn line_span<T: LintContext>(cx: &T, span: Span) -> Span {
    let span = original_sp(span, DUMMY_SP);
    let source_map_and_line = cx.sess().source_map().lookup_line(span.lo()).unwrap();
    let line_no = source_map_and_line.line;
    let line_start = source_map_and_line.sf.lines[line_no];
    Span::new(line_start, span.hi(), span.ctxt())
}

/// Gets the span of the node, if there is one.
pub fn get_node_span(node: Node<'_>) -> Option<Span> {
    match node {
        Node::Param(Param { span, .. })
        | Node::Item(Item { span, .. })
        | Node::ForeignItem(ForeignItem { span, .. })
        | Node::TraitItem(TraitItem { span, .. })
        | Node::ImplItem(ImplItem { span, .. })
        | Node::Variant(Variant { span, .. })
        | Node::Field(StructField { span, .. })
        | Node::Expr(Expr { span, .. })
        | Node::Stmt(Stmt { span, .. })
        | Node::PathSegment(PathSegment {
            ident: Ident { span, .. },
            ..
        })
        | Node::Ty(hir::Ty { span, .. })
        | Node::TraitRef(TraitRef {
            path: Path { span, .. },
            ..
        })
        | Node::Binding(Pat { span, .. })
        | Node::Pat(Pat { span, .. })
        | Node::Arm(Arm { span, .. })
        | Node::Block(Block { span, .. })
        | Node::Local(Local { span, .. })
        | Node::MacroDef(MacroDef { span, .. })
        | Node::Lifetime(Lifetime { span, .. })
        | Node::GenericParam(GenericParam { span, .. })
        | Node::Visibility(Visibility { span, .. })
        | Node::Crate(CrateItem { span, .. }) => Some(*span),
        Node::Ctor(_) | Node::AnonConst(_) => None,
    }
}

/// Gets the parent node, if any.
pub fn get_parent_node(tcx: TyCtxt<'_>, id: HirId) -> Option<Node<'_>> {
    tcx.hir().parent_iter(id).next().map(|(_, node)| node)
}

/// Gets the parent expression, if any –- this is useful to constrain a lint.
pub fn get_parent_expr<'tcx>(cx: &LateContext<'tcx>, e: &Expr<'_>) -> Option<&'tcx Expr<'tcx>> {
    match get_parent_node(cx.tcx, e.hir_id) {
        Some(Node::Expr(parent)) => Some(parent),
        _ => None,
    }
}

pub fn get_enclosing_block<'tcx>(cx: &LateContext<'tcx>, hir_id: HirId) -> Option<&'tcx Block<'tcx>> {
    let map = &cx.tcx.hir();
    let enclosing_node = map
        .get_enclosing_scope(hir_id)
        .and_then(|enclosing_id| map.find(enclosing_id));
    enclosing_node.and_then(|node| match node {
        Node::Block(block) => Some(block),
        Node::Item(&Item {
            kind: ItemKind::Fn(_, _, eid),
            ..
        })
        | Node::ImplItem(&ImplItem {
            kind: ImplItemKind::Fn(_, eid),
            ..
        }) => match cx.tcx.hir().body(eid).value.kind {
            ExprKind::Block(ref block, _) => Some(block),
            _ => None,
        },
        _ => None,
    })
}

/// Gets the parent node if it's an impl block.
pub fn get_parent_as_impl(tcx: TyCtxt<'_>, id: HirId) -> Option<&Impl<'_>> {
    let map = tcx.hir();
    match map.parent_iter(id).next() {
        Some((
            _,
            Node::Item(Item {
                kind: ItemKind::Impl(imp),
                ..
            }),
        )) => Some(imp),
        _ => None,
<<<<<<< HEAD
    }
}

/// Returns the base type for HIR references and pointers.
pub fn walk_ptrs_hir_ty<'tcx>(ty: &'tcx hir::Ty<'tcx>) -> &'tcx hir::Ty<'tcx> {
    match ty.kind {
        TyKind::Ptr(ref mut_ty) | TyKind::Rptr(_, ref mut_ty) => walk_ptrs_hir_ty(&mut_ty.ty),
        _ => ty,
=======
>>>>>>> 981ffa7c
    }
}

/// Checks if the given expression is the else clause in the expression `if let .. {} else {}`
pub fn is_else_clause_of_if_let_else(tcx: TyCtxt<'_>, expr: &Expr<'_>) -> bool {
    let map = tcx.hir();
    let mut iter = map.parent_iter(expr.hir_id);
    let arm_id = match iter.next() {
        Some((id, Node::Arm(..))) => id,
        _ => return false,
    };
    match iter.next() {
        Some((
            _,
            Node::Expr(Expr {
                kind: ExprKind::Match(_, [_, else_arm], kind),
                ..
            }),
        )) => else_arm.hir_id == arm_id && matches!(kind, MatchSource::IfLetDesugar { .. }),
        _ => false,
    }
}

/// Checks whether the given expression is a constant integer of the given value.
/// unlike `is_integer_literal`, this version does const folding
pub fn is_integer_const(cx: &LateContext<'_>, e: &Expr<'_>, value: u128) -> bool {
    if is_integer_literal(e, value) {
        return true;
    }
    let map = cx.tcx.hir();
    let parent_item = map.get_parent_item(e.hir_id);
    if let Some((Constant::Int(v), _)) = map
        .maybe_body_owned_by(parent_item)
        .and_then(|body_id| constant(cx, cx.tcx.typeck_body(body_id), e))
    {
        value == v
    } else {
        false
    }
}

/// Checks whether the given expression is a constant literal of the given value.
pub fn is_integer_literal(expr: &Expr<'_>, value: u128) -> bool {
    // FIXME: use constant folding
    if let ExprKind::Lit(ref spanned) = expr.kind {
        if let LitKind::Int(v, _) = spanned.node {
            return v == value;
        }
    }
    false
}

/// Returns `true` if the given `Expr` has been coerced before.
///
/// Examples of coercions can be found in the Nomicon at
/// <https://doc.rust-lang.org/nomicon/coercions.html>.
///
/// See `rustc_middle::ty::adjustment::Adjustment` and `rustc_typeck::check::coercion` for more
/// information on adjustments and coercions.
pub fn is_adjusted(cx: &LateContext<'_>, e: &Expr<'_>) -> bool {
    cx.typeck_results().adjustments().get(e.hir_id).is_some()
}

/// Returns the pre-expansion span if is this comes from an expansion of the
/// macro `name`.
/// See also `is_direct_expn_of`.
#[must_use]
pub fn is_expn_of(mut span: Span, name: &str) -> Option<Span> {
    loop {
        if span.from_expansion() {
            let data = span.ctxt().outer_expn_data();
            let new_span = data.call_site;

            if let ExpnKind::Macro(MacroKind::Bang, mac_name) = data.kind {
                if mac_name.as_str() == name {
                    return Some(new_span);
                }
            }

            span = new_span;
        } else {
            return None;
        }
    }
}

/// Returns the pre-expansion span if the span directly comes from an expansion
/// of the macro `name`.
/// The difference with `is_expn_of` is that in
/// ```rust,ignore
/// foo!(bar!(42));
/// ```
/// `42` is considered expanded from `foo!` and `bar!` by `is_expn_of` but only
/// `bar!` by
/// `is_direct_expn_of`.
#[must_use]
pub fn is_direct_expn_of(span: Span, name: &str) -> Option<Span> {
    if span.from_expansion() {
        let data = span.ctxt().outer_expn_data();
        let new_span = data.call_site;

        if let ExpnKind::Macro(MacroKind::Bang, mac_name) = data.kind {
            if mac_name.as_str() == name {
                return Some(new_span);
            }
        }
    }

    None
}

/// Convenience function to get the return type of a function.
pub fn return_ty<'tcx>(cx: &LateContext<'tcx>, fn_item: hir::HirId) -> Ty<'tcx> {
    let fn_def_id = cx.tcx.hir().local_def_id(fn_item);
    let ret_ty = cx.tcx.fn_sig(fn_def_id).output();
    cx.tcx.erase_late_bound_regions(ret_ty)
}

/// Checks if an expression is constructing a tuple-like enum variant or struct
pub fn is_ctor_or_promotable_const_function(cx: &LateContext<'_>, expr: &Expr<'_>) -> bool {
    if let ExprKind::Call(ref fun, _) = expr.kind {
        if let ExprKind::Path(ref qp) = fun.kind {
            let res = cx.qpath_res(qp, fun.hir_id);
            return match res {
                def::Res::Def(DefKind::Variant | DefKind::Ctor(..), ..) => true,
                def::Res::Def(_, def_id) => cx.tcx.is_promotable_const_fn(def_id),
                _ => false,
            };
        }
    }
    false
}

/// Returns `true` if a pattern is refutable.
// TODO: should be implemented using rustc/mir_build/thir machinery
pub fn is_refutable(cx: &LateContext<'_>, pat: &Pat<'_>) -> bool {
    fn is_enum_variant(cx: &LateContext<'_>, qpath: &QPath<'_>, id: HirId) -> bool {
        matches!(
            cx.qpath_res(qpath, id),
            def::Res::Def(DefKind::Variant, ..) | Res::Def(DefKind::Ctor(def::CtorOf::Variant, _), _)
        )
    }

    fn are_refutable<'a, I: Iterator<Item = &'a Pat<'a>>>(cx: &LateContext<'_>, mut i: I) -> bool {
        i.any(|pat| is_refutable(cx, pat))
    }

    match pat.kind {
        PatKind::Wild => false,
        PatKind::Binding(_, _, _, pat) => pat.map_or(false, |pat| is_refutable(cx, pat)),
        PatKind::Box(ref pat) | PatKind::Ref(ref pat, _) => is_refutable(cx, pat),
        PatKind::Lit(..) | PatKind::Range(..) => true,
        PatKind::Path(ref qpath) => is_enum_variant(cx, qpath, pat.hir_id),
        PatKind::Or(ref pats) => {
            // TODO: should be the honest check, that pats is exhaustive set
            are_refutable(cx, pats.iter().map(|pat| &**pat))
        },
        PatKind::Tuple(ref pats, _) => are_refutable(cx, pats.iter().map(|pat| &**pat)),
        PatKind::Struct(ref qpath, ref fields, _) => {
            is_enum_variant(cx, qpath, pat.hir_id) || are_refutable(cx, fields.iter().map(|field| &*field.pat))
        },
        PatKind::TupleStruct(ref qpath, ref pats, _) => {
            is_enum_variant(cx, qpath, pat.hir_id) || are_refutable(cx, pats.iter().map(|pat| &**pat))
        },
        PatKind::Slice(ref head, ref middle, ref tail) => {
            match &cx.typeck_results().node_type(pat.hir_id).kind() {
                rustc_ty::Slice(..) => {
                    // [..] is the only irrefutable slice pattern.
                    !head.is_empty() || middle.is_none() || !tail.is_empty()
                },
                rustc_ty::Array(..) => {
                    are_refutable(cx, head.iter().chain(middle).chain(tail.iter()).map(|pat| &**pat))
                },
                _ => {
                    // unreachable!()
                    true
                },
            }
        },
    }
}

/// If the pattern is an `or` pattern, call the function once for each sub pattern. Otherwise, call
/// the function once on the given pattern.
pub fn recurse_or_patterns<'tcx, F: FnMut(&'tcx Pat<'tcx>)>(pat: &'tcx Pat<'tcx>, mut f: F) {
    if let PatKind::Or(pats) = pat.kind {
        pats.iter().cloned().for_each(f)
    } else {
        f(pat)
    }
}

/// Checks for the `#[automatically_derived]` attribute all `#[derive]`d
/// implementations have.
pub fn is_automatically_derived(attrs: &[ast::Attribute]) -> bool {
    attrs.iter().any(|attr| attr.has_name(sym::automatically_derived))
}

/// Remove blocks around an expression.
///
/// Ie. `x`, `{ x }` and `{{{{ x }}}}` all give `x`. `{ x; y }` and `{}` return
/// themselves.
pub fn remove_blocks<'tcx>(mut expr: &'tcx Expr<'tcx>) -> &'tcx Expr<'tcx> {
    while let ExprKind::Block(ref block, ..) = expr.kind {
        match (block.stmts.is_empty(), block.expr.as_ref()) {
            (true, Some(e)) => expr = e,
            _ => break,
        }
    }
    expr
}

pub fn is_self(slf: &Param<'_>) -> bool {
    if let PatKind::Binding(.., name, _) = slf.pat.kind {
        name.name == kw::SelfLower
    } else {
        false
    }
}

pub fn is_self_ty(slf: &hir::Ty<'_>) -> bool {
    if_chain! {
        if let TyKind::Path(QPath::Resolved(None, ref path)) = slf.kind;
        if let Res::SelfTy(..) = path.res;
        then {
            return true
        }
    }
    false
}

pub fn iter_input_pats<'tcx>(decl: &FnDecl<'_>, body: &'tcx Body<'_>) -> impl Iterator<Item = &'tcx Param<'tcx>> {
    (0..decl.inputs.len()).map(move |i| &body.params[i])
}

/// Checks if a given expression is a match expression expanded from the `?`
/// operator or the `try` macro.
pub fn is_try<'tcx>(expr: &'tcx Expr<'tcx>) -> Option<&'tcx Expr<'tcx>> {
    fn is_ok(arm: &Arm<'_>) -> bool {
        if_chain! {
            if let PatKind::TupleStruct(ref path, ref pat, None) = arm.pat.kind;
            if match_qpath(path, &paths::RESULT_OK[1..]);
            if let PatKind::Binding(_, hir_id, _, None) = pat[0].kind;
            if path_to_local_id(arm.body, hir_id);
            then {
                return true;
            }
        }
        false
    }

    fn is_err(arm: &Arm<'_>) -> bool {
        if let PatKind::TupleStruct(ref path, _, _) = arm.pat.kind {
            match_qpath(path, &paths::RESULT_ERR[1..])
        } else {
            false
        }
    }

    if let ExprKind::Match(_, ref arms, ref source) = expr.kind {
        // desugared from a `?` operator
        if let MatchSource::TryDesugar = *source {
            return Some(expr);
        }

        if_chain! {
            if arms.len() == 2;
            if arms[0].guard.is_none();
            if arms[1].guard.is_none();
            if (is_ok(&arms[0]) && is_err(&arms[1])) ||
                (is_ok(&arms[1]) && is_err(&arms[0]));
            then {
                return Some(expr);
            }
        }
    }

    None
}

/// Returns `true` if the lint is allowed in the current context
///
/// Useful for skipping long running code when it's unnecessary
pub fn is_allowed(cx: &LateContext<'_>, lint: &'static Lint, id: HirId) -> bool {
    cx.tcx.lint_level_at_node(lint, id).0 == Level::Allow
}

pub fn strip_pat_refs<'hir>(mut pat: &'hir Pat<'hir>) -> &'hir Pat<'hir> {
    while let PatKind::Ref(subpat, _) = pat.kind {
        pat = subpat;
    }
    pat
}

pub fn int_bits(tcx: TyCtxt<'_>, ity: rustc_ty::IntTy) -> u64 {
    Integer::from_int_ty(&tcx, ity).size().bits()
}

#[allow(clippy::cast_possible_wrap)]
/// Turn a constant int byte representation into an i128
pub fn sext(tcx: TyCtxt<'_>, u: u128, ity: rustc_ty::IntTy) -> i128 {
    let amt = 128 - int_bits(tcx, ity);
    ((u as i128) << amt) >> amt
}

#[allow(clippy::cast_sign_loss)]
/// clip unused bytes
pub fn unsext(tcx: TyCtxt<'_>, u: i128, ity: rustc_ty::IntTy) -> u128 {
    let amt = 128 - int_bits(tcx, ity);
    ((u as u128) << amt) >> amt
}

/// clip unused bytes
pub fn clip(tcx: TyCtxt<'_>, u: u128, ity: rustc_ty::UintTy) -> u128 {
    let bits = Integer::from_uint_ty(&tcx, ity).size().bits();
    let amt = 128 - bits;
    (u << amt) >> amt
}

pub fn any_parent_is_automatically_derived(tcx: TyCtxt<'_>, node: HirId) -> bool {
    let map = &tcx.hir();
    let mut prev_enclosing_node = None;
    let mut enclosing_node = node;
    while Some(enclosing_node) != prev_enclosing_node {
        if is_automatically_derived(map.attrs(enclosing_node)) {
            return true;
        }
        prev_enclosing_node = Some(enclosing_node);
        enclosing_node = map.get_parent_item(enclosing_node);
    }
    false
}

/// Matches a function call with the given path and returns the arguments.
///
/// Usage:
///
/// ```rust,ignore
/// if let Some(args) = match_function_call(cx, cmp_max_call, &paths::CMP_MAX);
/// ```
pub fn match_function_call<'tcx>(
    cx: &LateContext<'tcx>,
    expr: &'tcx Expr<'_>,
    path: &[&str],
) -> Option<&'tcx [Expr<'tcx>]> {
    if_chain! {
        if let ExprKind::Call(ref fun, ref args) = expr.kind;
        if let ExprKind::Path(ref qpath) = fun.kind;
        if let Some(fun_def_id) = cx.qpath_res(qpath, fun.hir_id).opt_def_id();
        if match_def_path(cx, fun_def_id, path);
        then {
            return Some(&args)
        }
    };
    None
}

<<<<<<< HEAD
// FIXME: Per https://doc.rust-lang.org/nightly/nightly-rustc/rustc_trait_selection/infer/at/struct.At.html#method.normalize
// this function can be removed once the `normalizie` method does not panic when normalization does
// not succeed
/// Checks if `Ty` is normalizable. This function is useful
/// to avoid crashes on `layout_of`.
pub fn is_normalizable<'tcx>(cx: &LateContext<'tcx>, param_env: ty::ParamEnv<'tcx>, ty: Ty<'tcx>) -> bool {
    is_normalizable_helper(cx, param_env, ty, &mut HashMap::new())
}

fn is_normalizable_helper<'tcx>(
    cx: &LateContext<'tcx>,
    param_env: ty::ParamEnv<'tcx>,
    ty: Ty<'tcx>,
    cache: &mut HashMap<Ty<'tcx>, bool>,
) -> bool {
    if let Some(&cached_result) = cache.get(ty) {
        return cached_result;
    }
    // prevent recursive loops, false-negative is better than endless loop leading to stack overflow
    cache.insert(ty, false);
    let result = cx.tcx.infer_ctxt().enter(|infcx| {
        let cause = rustc_middle::traits::ObligationCause::dummy();
        if infcx.at(&cause, param_env).normalize(ty).is_ok() {
            match ty.kind() {
                ty::Adt(def, substs) => def.variants.iter().all(|variant| {
                    variant
                        .fields
                        .iter()
                        .all(|field| is_normalizable_helper(cx, param_env, field.ty(cx.tcx, substs), cache))
                }),
                _ => ty.walk().all(|generic_arg| match generic_arg.unpack() {
                    GenericArgKind::Type(inner_ty) if inner_ty != ty => {
                        is_normalizable_helper(cx, param_env, inner_ty, cache)
                    },
                    _ => true, // if inner_ty == ty, we've already checked it
                }),
            }
        } else {
            false
        }
    });
    cache.insert(ty, result);
    result
}

=======
>>>>>>> 981ffa7c
pub fn match_def_path<'tcx>(cx: &LateContext<'tcx>, did: DefId, syms: &[&str]) -> bool {
    // We have to convert `syms` to `&[Symbol]` here because rustc's `match_def_path`
    // accepts only that. We should probably move to Symbols in Clippy as well.
    let syms = syms.iter().map(|p| Symbol::intern(p)).collect::<Vec<Symbol>>();
    cx.match_def_path(did, &syms)
}

pub fn match_panic_call<'tcx>(cx: &LateContext<'tcx>, expr: &'tcx Expr<'_>) -> Option<&'tcx [Expr<'tcx>]> {
    match_function_call(cx, expr, &paths::BEGIN_PANIC)
        .or_else(|| match_function_call(cx, expr, &paths::BEGIN_PANIC_FMT))
        .or_else(|| match_function_call(cx, expr, &paths::PANIC_ANY))
        .or_else(|| match_function_call(cx, expr, &paths::PANICKING_PANIC))
        .or_else(|| match_function_call(cx, expr, &paths::PANICKING_PANIC_FMT))
        .or_else(|| match_function_call(cx, expr, &paths::PANICKING_PANIC_STR))
}

pub fn match_panic_def_id(cx: &LateContext<'_>, did: DefId) -> bool {
    match_def_path(cx, did, &paths::BEGIN_PANIC)
        || match_def_path(cx, did, &paths::BEGIN_PANIC_FMT)
        || match_def_path(cx, did, &paths::PANIC_ANY)
        || match_def_path(cx, did, &paths::PANICKING_PANIC)
        || match_def_path(cx, did, &paths::PANICKING_PANIC_FMT)
        || match_def_path(cx, did, &paths::PANICKING_PANIC_STR)
}

/// Returns the list of condition expressions and the list of blocks in a
/// sequence of `if/else`.
/// E.g., this returns `([a, b], [c, d, e])` for the expression
/// `if a { c } else if b { d } else { e }`.
pub fn if_sequence<'tcx>(mut expr: &'tcx Expr<'tcx>) -> (Vec<&'tcx Expr<'tcx>>, Vec<&'tcx Block<'tcx>>) {
    let mut conds = Vec::new();
    let mut blocks: Vec<&Block<'_>> = Vec::new();

    while let ExprKind::If(ref cond, ref then_expr, ref else_expr) = expr.kind {
        conds.push(&**cond);
        if let ExprKind::Block(ref block, _) = then_expr.kind {
            blocks.push(block);
        } else {
            panic!("ExprKind::If node is not an ExprKind::Block");
        }

        if let Some(ref else_expr) = *else_expr {
            expr = else_expr;
        } else {
            break;
        }
    }

    // final `else {..}`
    if !blocks.is_empty() {
        if let ExprKind::Block(ref block, _) = expr.kind {
            blocks.push(&**block);
        }
    }

    (conds, blocks)
}

pub fn parent_node_is_if_expr(expr: &Expr<'_>, cx: &LateContext<'_>) -> bool {
    let map = cx.tcx.hir();
    let parent_id = map.get_parent_node(expr.hir_id);
    let parent_node = map.get(parent_id);
    matches!(
        parent_node,
        Node::Expr(Expr {
            kind: ExprKind::If(_, _, _),
            ..
        })
    )
}

// Finds the attribute with the given name, if any
pub fn attr_by_name<'a>(attrs: &'a [Attribute], name: &'_ str) -> Option<&'a Attribute> {
    attrs
        .iter()
        .find(|attr| attr.ident().map_or(false, |ident| ident.as_str() == name))
}

// Finds the `#[must_use]` attribute, if any
pub fn must_use_attr(attrs: &[Attribute]) -> Option<&Attribute> {
    attr_by_name(attrs, "must_use")
}

// check if expr is calling method or function with #[must_use] attribute
pub fn is_must_use_func_call(cx: &LateContext<'_>, expr: &Expr<'_>) -> bool {
    let did = match expr.kind {
        ExprKind::Call(ref path, _) => if_chain! {
            if let ExprKind::Path(ref qpath) = path.kind;
            if let def::Res::Def(_, did) = cx.qpath_res(qpath, path.hir_id);
            then {
                Some(did)
            } else {
                None
            }
        },
        ExprKind::MethodCall(_, _, _, _) => cx.typeck_results().type_dependent_def_id(expr.hir_id),
        _ => None,
    };

    did.map_or(false, |did| must_use_attr(&cx.tcx.get_attrs(did)).is_some())
}

pub fn is_no_std_crate(cx: &LateContext<'_>) -> bool {
    cx.tcx.hir().attrs(hir::CRATE_HIR_ID).iter().any(|attr| {
        if let ast::AttrKind::Normal(ref attr, _) = attr.kind {
            attr.path == sym::no_std
        } else {
            false
        }
    })
}

/// Check if parent of a hir node is a trait implementation block.
/// For example, `f` in
/// ```rust,ignore
/// impl Trait for S {
///     fn f() {}
/// }
/// ```
pub fn is_trait_impl_item(cx: &LateContext<'_>, hir_id: HirId) -> bool {
    if let Some(Node::Item(item)) = cx.tcx.hir().find(cx.tcx.hir().get_parent_node(hir_id)) {
        matches!(item.kind, ItemKind::Impl(hir::Impl { of_trait: Some(_), .. }))
    } else {
        false
    }
}

/// Check if it's even possible to satisfy the `where` clause for the item.
///
/// `trivial_bounds` feature allows functions with unsatisfiable bounds, for example:
///
/// ```ignore
/// fn foo() where i32: Iterator {
///     for _ in 2i32 {}
/// }
/// ```
pub fn fn_has_unsatisfiable_preds(cx: &LateContext<'_>, did: DefId) -> bool {
    use rustc_trait_selection::traits;
    let predicates = cx
        .tcx
        .predicates_of(did)
        .predicates
        .iter()
        .filter_map(|(p, _)| if p.is_global() { Some(*p) } else { None });
    traits::impossible_predicates(
        cx.tcx,
        traits::elaborate_predicates(cx.tcx, predicates)
            .map(|o| o.predicate)
            .collect::<Vec<_>>(),
    )
}

/// Returns the `DefId` of the callee if the given expression is a function or method call.
pub fn fn_def_id(cx: &LateContext<'_>, expr: &Expr<'_>) -> Option<DefId> {
    match &expr.kind {
        ExprKind::MethodCall(..) => cx.typeck_results().type_dependent_def_id(expr.hir_id),
        ExprKind::Call(
            Expr {
                kind: ExprKind::Path(qpath),
                hir_id: path_hir_id,
                ..
            },
            ..,
        ) => cx.typeck_results().qpath_res(qpath, *path_hir_id).opt_def_id(),
        _ => None,
    }
}

pub fn run_lints(cx: &LateContext<'_>, lints: &[&'static Lint], id: HirId) -> bool {
    lints.iter().any(|lint| {
        matches!(
            cx.tcx.lint_level_at_node(lint, id),
            (Level::Forbid | Level::Deny | Level::Warn, _)
        )
    })
}

/// Returns Option<String> where String is a textual representation of the type encapsulated in the
/// slice iff the given expression is a slice of primitives (as defined in the
/// `is_recursively_primitive_type` function) and None otherwise.
pub fn is_slice_of_primitives(cx: &LateContext<'_>, expr: &Expr<'_>) -> Option<String> {
    let expr_type = cx.typeck_results().expr_ty_adjusted(expr);
    let expr_kind = expr_type.kind();
    let is_primitive = match expr_kind {
        rustc_ty::Slice(element_type) => is_recursively_primitive_type(element_type),
        rustc_ty::Ref(_, inner_ty, _) if matches!(inner_ty.kind(), &rustc_ty::Slice(_)) => {
            if let rustc_ty::Slice(element_type) = inner_ty.kind() {
                is_recursively_primitive_type(element_type)
            } else {
                unreachable!()
            }
        },
        _ => false,
    };

    if is_primitive {
        // if we have wrappers like Array, Slice or Tuple, print these
        // and get the type enclosed in the slice ref
        match expr_type.peel_refs().walk().nth(1).unwrap().expect_ty().kind() {
            rustc_ty::Slice(..) => return Some("slice".into()),
            rustc_ty::Array(..) => return Some("array".into()),
            rustc_ty::Tuple(..) => return Some("tuple".into()),
            _ => {
                // is_recursively_primitive_type() should have taken care
                // of the rest and we can rely on the type that is found
                let refs_peeled = expr_type.peel_refs();
                return Some(refs_peeled.walk().last().unwrap().to_string());
            },
        }
    }
    None
}

/// returns list of all pairs (a, b) from `exprs` such that `eq(a, b)`
/// `hash` must be comformed with `eq`
pub fn search_same<T, Hash, Eq>(exprs: &[T], hash: Hash, eq: Eq) -> Vec<(&T, &T)>
where
    Hash: Fn(&T) -> u64,
    Eq: Fn(&T, &T) -> bool,
{
    if exprs.len() == 2 && eq(&exprs[0], &exprs[1]) {
        return vec![(&exprs[0], &exprs[1])];
    }

    let mut match_expr_list: Vec<(&T, &T)> = Vec::new();

    let mut map: FxHashMap<_, Vec<&_>> =
        FxHashMap::with_capacity_and_hasher(exprs.len(), BuildHasherDefault::default());

    for expr in exprs {
        match map.entry(hash(expr)) {
            Entry::Occupied(mut o) => {
                for o in o.get() {
                    if eq(o, expr) {
                        match_expr_list.push((o, expr));
                    }
                }
                o.get_mut().push(expr);
            },
            Entry::Vacant(v) => {
                v.insert(vec![expr]);
            },
        }
    }

    match_expr_list
}

/// Peels off all references on the pattern. Returns the underlying pattern and the number of
/// references removed.
pub fn peel_hir_pat_refs(pat: &'a Pat<'a>) -> (&'a Pat<'a>, usize) {
    fn peel(pat: &'a Pat<'a>, count: usize) -> (&'a Pat<'a>, usize) {
        if let PatKind::Ref(pat, _) = pat.kind {
            peel(pat, count + 1)
        } else {
            (pat, count)
        }
    }
    peel(pat, 0)
}

/// Peels off up to the given number of references on the expression. Returns the underlying
/// expression and the number of references removed.
pub fn peel_n_hir_expr_refs(expr: &'a Expr<'a>, count: usize) -> (&'a Expr<'a>, usize) {
    fn f(expr: &'a Expr<'a>, count: usize, target: usize) -> (&'a Expr<'a>, usize) {
        match expr.kind {
            ExprKind::AddrOf(_, _, expr) if count != target => f(expr, count + 1, target),
            _ => (expr, count),
        }
    }
    f(expr, 0, count)
}

/// Peels off all references on the expression. Returns the underlying expression and the number of
/// references removed.
pub fn peel_hir_expr_refs(expr: &'a Expr<'a>) -> (&'a Expr<'a>, usize) {
    fn f(expr: &'a Expr<'a>, count: usize) -> (&'a Expr<'a>, usize) {
        match expr.kind {
            ExprKind::AddrOf(BorrowKind::Ref, _, expr) => f(expr, count + 1),
            _ => (expr, count),
        }
    }
    f(expr, 0)
}

#[macro_export]
macro_rules! unwrap_cargo_metadata {
    ($cx: ident, $lint: ident, $deps: expr) => {{
        let mut command = cargo_metadata::MetadataCommand::new();
        if !$deps {
            command.no_deps();
        }

        match command.exec() {
            Ok(metadata) => metadata,
            Err(err) => {
                span_lint($cx, $lint, DUMMY_SP, &format!("could not read cargo metadata: {}", err));
                return;
            },
        }
    }};
}

pub fn is_hir_ty_cfg_dependant(cx: &LateContext<'_>, ty: &hir::Ty<'_>) -> bool {
    if_chain! {
        if let TyKind::Path(QPath::Resolved(_, path)) = ty.kind;
        if let Res::Def(_, def_id) = path.res;
        then {
            cx.tcx.has_attr(def_id, sym::cfg) || cx.tcx.has_attr(def_id, sym::cfg_attr)
        } else {
            false
        }
    }
}

/// Check if the resolution of a given path is an `Ok` variant of `Result`.
pub fn is_ok_ctor(cx: &LateContext<'_>, res: Res) -> bool {
    if let Some(ok_id) = cx.tcx.lang_items().result_ok_variant() {
        if let Res::Def(DefKind::Ctor(CtorOf::Variant, CtorKind::Fn), id) = res {
            if let Some(variant_id) = cx.tcx.parent(id) {
                return variant_id == ok_id;
            }
        }
    }
    false
}

/// Check if the resolution of a given path is a `Some` variant of `Option`.
pub fn is_some_ctor(cx: &LateContext<'_>, res: Res) -> bool {
    if let Some(some_id) = cx.tcx.lang_items().option_some_variant() {
        if let Res::Def(DefKind::Ctor(CtorOf::Variant, CtorKind::Fn), id) = res {
            if let Some(variant_id) = cx.tcx.parent(id) {
                return variant_id == some_id;
            }
        }
    }
    false
}<|MERGE_RESOLUTION|>--- conflicted
+++ resolved
@@ -1,6 +1,5 @@
 #![feature(box_patterns)]
 #![feature(in_band_lifetimes)]
-#![cfg_attr(bootstrap, feature(or_patterns))]
 #![feature(rustc_private)]
 #![recursion_limit = "512"]
 #![allow(clippy::missing_errors_doc, clippy::missing_panics_doc, clippy::must_use_candidate)]
@@ -61,47 +60,27 @@
 use rustc_hir::def_id::{DefId, LOCAL_CRATE};
 use rustc_hir::intravisit::{self, NestedVisitorMap, Visitor};
 use rustc_hir::{
-<<<<<<< HEAD
-    def, Arm, Block, Body, Constness, Expr, ExprKind, FnDecl, GenericArgs, HirId, Impl, ImplItem, ImplItemKind, Item,
-    ItemKind, LangItem, MatchSource, Param, Pat, PatKind, Path, PathSegment, QPath, TraitItem, TraitItemKind, TraitRef,
-    TyKind, Unsafety,
-=======
-    def, Arm, BindingAnnotation, Block, Body, Constness, CrateItem, Expr, ExprKind, FnDecl, ForeignItem, GenericArgs,
-    GenericParam, HirId, Impl, ImplItem, ImplItemKind, Item, ItemKind, LangItem, Lifetime, Local, MacroDef,
-    MatchSource, Node, Param, Pat, PatKind, Path, PathSegment, QPath, Stmt, StructField, TraitItem, TraitItemKind,
+    def, Arm, BindingAnnotation, Block, Body, Constness, CrateItem, Expr, ExprKind, FieldDef, FnDecl, ForeignItem,
+    GenericArgs, GenericParam, HirId, Impl, ImplItem, ImplItemKind, Item, ItemKind, LangItem, Lifetime, Local,
+    MacroDef, MatchSource, Node, Param, Pat, PatKind, Path, PathSegment, QPath, Stmt, TraitItem, TraitItemKind,
     TraitRef, TyKind, Variant, Visibility,
->>>>>>> 981ffa7c
 };
 use rustc_lint::{LateContext, Level, Lint, LintContext};
 use rustc_middle::hir::exports::Export;
 use rustc_middle::hir::map::Map;
-<<<<<<< HEAD
-use rustc_middle::ty::subst::{GenericArg, GenericArgKind};
-use rustc_middle::ty::{self, layout::IntegerExt, DefIdTree, IntTy, Ty, TyCtxt, TypeFoldable, UintTy};
-=======
 use rustc_middle::ty as rustc_ty;
 use rustc_middle::ty::{layout::IntegerExt, DefIdTree, Ty, TyCtxt, TypeFoldable};
->>>>>>> 981ffa7c
 use rustc_semver::RustcVersion;
 use rustc_session::Session;
-use rustc_span::hygiene::{self, ExpnKind, MacroKind};
+use rustc_span::hygiene::{ExpnKind, MacroKind};
 use rustc_span::source_map::original_sp;
 use rustc_span::sym;
-<<<<<<< HEAD
-use rustc_span::symbol::{kw, Symbol};
-use rustc_span::{BytePos, Pos, Span, SyntaxContext, DUMMY_SP};
-=======
 use rustc_span::symbol::{kw, Ident, Symbol};
 use rustc_span::{Span, DUMMY_SP};
->>>>>>> 981ffa7c
 use rustc_target::abi::Integer;
 
 use crate::consts::{constant, Constant};
-<<<<<<< HEAD
-use std::collections::HashMap;
-=======
 use crate::ty::is_recursively_primitive_type;
->>>>>>> 981ffa7c
 
 pub fn parse_msrv(msrv: &str, sess: Option<&Session>, span: Option<Span>) -> Option<RustcVersion> {
     if let Ok(version) = RustcVersion::parse(msrv) {
@@ -292,45 +271,6 @@
     }
 }
 
-/// Checks if the first type parameter is a lang item.
-pub fn is_ty_param_lang_item(cx: &LateContext<'_>, qpath: &QPath<'tcx>, item: LangItem) -> Option<&'tcx hir::Ty<'tcx>> {
-    let ty = get_qpath_generic_tys(qpath).next()?;
-
-    if let TyKind::Path(qpath) = &ty.kind {
-        cx.qpath_res(qpath, ty.hir_id)
-            .opt_def_id()
-            .map_or(false, |id| {
-                cx.tcx.lang_items().require(item).map_or(false, |lang_id| id == lang_id)
-            })
-            .then(|| ty)
-    } else {
-        None
-    }
-}
-
-/// Checks if the first type parameter is a diagnostic item.
-pub fn is_ty_param_diagnostic_item(
-    cx: &LateContext<'_>,
-    qpath: &QPath<'tcx>,
-    item: Symbol,
-) -> Option<&'tcx hir::Ty<'tcx>> {
-    let ty = get_qpath_generic_tys(qpath).next()?;
-
-    if let TyKind::Path(qpath) = &ty.kind {
-        cx.qpath_res(qpath, ty.hir_id)
-            .opt_def_id()
-            .map_or(false, |id| cx.tcx.is_diagnostic_item(item, id))
-            .then(|| ty)
-    } else {
-        None
-    }
-}
-
-/// Return `true` if the passed `typ` is `isize` or `usize`.
-pub fn is_isize_or_usize(typ: Ty<'_>) -> bool {
-    matches!(typ.kind(), ty::Int(IntTy::Isize) | ty::Uint(UintTy::Usize))
-}
-
 /// Checks if the method call given in `expr` belongs to the given trait.
 /// This is a deprecated function, consider using [`is_trait_method`].
 pub fn match_trait_method(cx: &LateContext<'_>, expr: &Expr<'_>, path: &[&str]) -> bool {
@@ -339,35 +279,22 @@
     trt_id.map_or(false, |trt_id| match_def_path(cx, trt_id, path))
 }
 
-<<<<<<< HEAD
-/// Checks if the method call given in `expr` belongs to a trait or other container with a given
-=======
 /// Checks if the method call given in `def_id` belongs to a trait or other container with a given
->>>>>>> 981ffa7c
 /// diagnostic item
 pub fn is_diagnostic_assoc_item(cx: &LateContext<'_>, def_id: DefId, diag_item: Symbol) -> bool {
     cx.tcx
         .opt_associated_item(def_id)
         .and_then(|associated_item| match associated_item.container {
-<<<<<<< HEAD
-            ty::TraitContainer(assoc_def_id) => Some(assoc_def_id),
-            ty::ImplContainer(assoc_def_id) => match cx.tcx.type_of(assoc_def_id).kind() {
-                ty::Adt(adt, _) => Some(adt.did),
-                ty::Slice(_) => cx.tcx.get_diagnostic_item(sym::slice), // this isn't perfect but it works
-=======
             rustc_ty::TraitContainer(assoc_def_id) => Some(assoc_def_id),
             rustc_ty::ImplContainer(assoc_def_id) => match cx.tcx.type_of(assoc_def_id).kind() {
                 rustc_ty::Adt(adt, _) => Some(adt.did),
                 rustc_ty::Slice(_) => cx.tcx.get_diagnostic_item(sym::slice), // this isn't perfect but it works
->>>>>>> 981ffa7c
                 _ => None,
             },
         })
         .map_or(false, |assoc_def_id| cx.tcx.is_diagnostic_item(diag_item, assoc_def_id))
 }
 
-<<<<<<< HEAD
-=======
 /// Checks if the method call given in `expr` belongs to the given trait.
 pub fn is_trait_method(cx: &LateContext<'_>, expr: &Expr<'_>, diag_item: Symbol) -> bool {
     cx.typeck_results()
@@ -375,7 +302,6 @@
         .map_or(false, |did| is_diagnostic_assoc_item(cx, did, diag_item))
 }
 
->>>>>>> 981ffa7c
 /// Checks if an expression references a variable of the given name.
 pub fn match_var(expr: &Expr<'_>, var: Symbol) -> bool {
     if let ExprKind::Path(QPath::Resolved(None, ref path)) = expr.kind {
@@ -588,29 +514,6 @@
     None
 }
 
-<<<<<<< HEAD
-/// Checks whether this type implements `Drop`.
-pub fn has_drop<'tcx>(cx: &LateContext<'tcx>, ty: Ty<'tcx>) -> bool {
-    match ty.ty_adt_def() {
-        Some(def) => def.has_dtor(cx.tcx),
-        None => false,
-    }
-}
-
-/// Checks whether a type can be partially moved.
-pub fn can_partially_move_ty(cx: &LateContext<'tcx>, ty: Ty<'tcx>) -> bool {
-    if has_drop(cx, ty) || is_copy(cx, ty) {
-        return false;
-    }
-    match ty.kind() {
-        ty::Param(_) => false,
-        ty::Adt(def, subs) => def.all_fields().any(|f| !is_copy(cx, f.ty(cx.tcx, subs))),
-        _ => true,
-    }
-}
-
-=======
->>>>>>> 981ffa7c
 /// Returns the method names and argument list of nested method call expressions that make up
 /// `expr`. method/span lists are sorted with the most recent call first.
 pub fn method_calls<'tcx>(
@@ -792,209 +695,6 @@
     fmc.result
 }
 
-<<<<<<< HEAD
-/// Converts a span to a code snippet if available, otherwise use default.
-///
-/// This is useful if you want to provide suggestions for your lint or more generally, if you want
-/// to convert a given `Span` to a `str`.
-///
-/// # Example
-/// ```rust,ignore
-/// snippet(cx, expr.span, "..")
-/// ```
-pub fn snippet<'a, T: LintContext>(cx: &T, span: Span, default: &'a str) -> Cow<'a, str> {
-    snippet_opt(cx, span).map_or_else(|| Cow::Borrowed(default), From::from)
-}
-
-/// Same as `snippet`, but it adapts the applicability level by following rules:
-///
-/// - Applicability level `Unspecified` will never be changed.
-/// - If the span is inside a macro, change the applicability level to `MaybeIncorrect`.
-/// - If the default value is used and the applicability level is `MachineApplicable`, change it to
-/// `HasPlaceholders`
-pub fn snippet_with_applicability<'a, T: LintContext>(
-    cx: &T,
-    span: Span,
-    default: &'a str,
-    applicability: &mut Applicability,
-) -> Cow<'a, str> {
-    if *applicability != Applicability::Unspecified && span.from_expansion() {
-        *applicability = Applicability::MaybeIncorrect;
-    }
-    snippet_opt(cx, span).map_or_else(
-        || {
-            if *applicability == Applicability::MachineApplicable {
-                *applicability = Applicability::HasPlaceholders;
-            }
-            Cow::Borrowed(default)
-        },
-        From::from,
-    )
-}
-
-/// Same as `snippet`, but should only be used when it's clear that the input span is
-/// not a macro argument.
-pub fn snippet_with_macro_callsite<'a, T: LintContext>(cx: &T, span: Span, default: &'a str) -> Cow<'a, str> {
-    snippet(cx, span.source_callsite(), default)
-}
-
-/// Converts a span to a code snippet. Returns `None` if not available.
-pub fn snippet_opt<T: LintContext>(cx: &T, span: Span) -> Option<String> {
-    cx.sess().source_map().span_to_snippet(span).ok()
-}
-
-/// Converts a span (from a block) to a code snippet if available, otherwise use default.
-///
-/// This trims the code of indentation, except for the first line. Use it for blocks or block-like
-/// things which need to be printed as such.
-///
-/// The `indent_relative_to` arg can be used, to provide a span, where the indentation of the
-/// resulting snippet of the given span.
-///
-/// # Example
-///
-/// ```rust,ignore
-/// snippet_block(cx, block.span, "..", None)
-/// // where, `block` is the block of the if expr
-///     if x {
-///         y;
-///     }
-/// // will return the snippet
-/// {
-///     y;
-/// }
-/// ```
-///
-/// ```rust,ignore
-/// snippet_block(cx, block.span, "..", Some(if_expr.span))
-/// // where, `block` is the block of the if expr
-///     if x {
-///         y;
-///     }
-/// // will return the snippet
-/// {
-///         y;
-///     } // aligned with `if`
-/// ```
-/// Note that the first line of the snippet always has 0 indentation.
-pub fn snippet_block<'a, T: LintContext>(
-    cx: &T,
-    span: Span,
-    default: &'a str,
-    indent_relative_to: Option<Span>,
-) -> Cow<'a, str> {
-    let snip = snippet(cx, span, default);
-    let indent = indent_relative_to.and_then(|s| indent_of(cx, s));
-    reindent_multiline(snip, true, indent)
-}
-
-/// Same as `snippet_block`, but adapts the applicability level by the rules of
-/// `snippet_with_applicability`.
-pub fn snippet_block_with_applicability<'a, T: LintContext>(
-    cx: &T,
-    span: Span,
-    default: &'a str,
-    indent_relative_to: Option<Span>,
-    applicability: &mut Applicability,
-) -> Cow<'a, str> {
-    let snip = snippet_with_applicability(cx, span, default, applicability);
-    let indent = indent_relative_to.and_then(|s| indent_of(cx, s));
-    reindent_multiline(snip, true, indent)
-}
-
-/// Same as `snippet_with_applicability`, but first walks the span up to the given context. This
-/// will result in the macro call, rather then the expansion, if the span is from a child context.
-/// If the span is not from a child context, it will be used directly instead.
-///
-/// e.g. Given the expression `&vec![]`, getting a snippet from the span for `vec![]` as a HIR node
-/// would result in `box []`. If given the context of the address of expression, this function will
-/// correctly get a snippet of `vec![]`.
-pub fn snippet_with_context(
-    cx: &LateContext<'_>,
-    span: Span,
-    outer: SyntaxContext,
-    default: &'a str,
-    applicability: &mut Applicability,
-) -> Cow<'a, str> {
-    let outer_span = hygiene::walk_chain(span, outer);
-    let span = if outer_span.ctxt() == outer {
-        outer_span
-    } else {
-        // The span is from a macro argument, and the outer context is the macro using the argument
-        if *applicability != Applicability::Unspecified {
-            *applicability = Applicability::MaybeIncorrect;
-        }
-        // TODO: get the argument span.
-        span
-    };
-
-    snippet_with_applicability(cx, span, default, applicability)
-}
-
-/// Returns a new Span that extends the original Span to the first non-whitespace char of the first
-/// line.
-///
-/// ```rust,ignore
-///     let x = ();
-/// //          ^^
-/// // will be converted to
-///     let x = ();
-/// //  ^^^^^^^^^^
-/// ```
-pub fn first_line_of_span<T: LintContext>(cx: &T, span: Span) -> Span {
-    first_char_in_first_line(cx, span).map_or(span, |first_char_pos| span.with_lo(first_char_pos))
-}
-
-fn first_char_in_first_line<T: LintContext>(cx: &T, span: Span) -> Option<BytePos> {
-    let line_span = line_span(cx, span);
-    snippet_opt(cx, line_span).and_then(|snip| {
-        snip.find(|c: char| !c.is_whitespace())
-            .map(|pos| line_span.lo() + BytePos::from_usize(pos))
-    })
-}
-
-/// Returns the indentation of the line of a span
-///
-/// ```rust,ignore
-/// let x = ();
-/// //      ^^ -- will return 0
-///     let x = ();
-/// //          ^^ -- will return 4
-/// ```
-pub fn indent_of<T: LintContext>(cx: &T, span: Span) -> Option<usize> {
-    snippet_opt(cx, line_span(cx, span)).and_then(|snip| snip.find(|c: char| !c.is_whitespace()))
-}
-
-/// Returns the positon just before rarrow
-///
-/// ```rust,ignore
-/// fn into(self) -> () {}
-///              ^
-/// // in case of unformatted code
-/// fn into2(self)-> () {}
-///               ^
-/// fn into3(self)   -> () {}
-///               ^
-/// ```
-pub fn position_before_rarrow(s: &str) -> Option<usize> {
-    s.rfind("->").map(|rpos| {
-        let mut rpos = rpos;
-        let chars: Vec<char> = s.chars().collect();
-        while rpos > 1 {
-            if let Some(c) = chars.get(rpos - 1) {
-                if c.is_whitespace() {
-                    rpos -= 1;
-                    continue;
-                }
-            }
-            break;
-        }
-        rpos
-    })
-}
-
-=======
->>>>>>> 981ffa7c
 /// Extends the span to the beginning of the spans line, incl. whitespaces.
 ///
 /// ```rust,ignore
@@ -1021,7 +721,7 @@
         | Node::TraitItem(TraitItem { span, .. })
         | Node::ImplItem(ImplItem { span, .. })
         | Node::Variant(Variant { span, .. })
-        | Node::Field(StructField { span, .. })
+        | Node::Field(FieldDef { span, .. })
         | Node::Expr(Expr { span, .. })
         | Node::Stmt(Stmt { span, .. })
         | Node::PathSegment(PathSegment {
@@ -1094,17 +794,6 @@
             }),
         )) => Some(imp),
         _ => None,
-<<<<<<< HEAD
-    }
-}
-
-/// Returns the base type for HIR references and pointers.
-pub fn walk_ptrs_hir_ty<'tcx>(ty: &'tcx hir::Ty<'tcx>) -> &'tcx hir::Ty<'tcx> {
-    match ty.kind {
-        TyKind::Ptr(ref mut_ty) | TyKind::Rptr(_, ref mut_ty) => walk_ptrs_hir_ty(&mut_ty.ty),
-        _ => ty,
-=======
->>>>>>> 981ffa7c
     }
 }
 
@@ -1462,54 +1151,6 @@
     None
 }
 
-<<<<<<< HEAD
-// FIXME: Per https://doc.rust-lang.org/nightly/nightly-rustc/rustc_trait_selection/infer/at/struct.At.html#method.normalize
-// this function can be removed once the `normalizie` method does not panic when normalization does
-// not succeed
-/// Checks if `Ty` is normalizable. This function is useful
-/// to avoid crashes on `layout_of`.
-pub fn is_normalizable<'tcx>(cx: &LateContext<'tcx>, param_env: ty::ParamEnv<'tcx>, ty: Ty<'tcx>) -> bool {
-    is_normalizable_helper(cx, param_env, ty, &mut HashMap::new())
-}
-
-fn is_normalizable_helper<'tcx>(
-    cx: &LateContext<'tcx>,
-    param_env: ty::ParamEnv<'tcx>,
-    ty: Ty<'tcx>,
-    cache: &mut HashMap<Ty<'tcx>, bool>,
-) -> bool {
-    if let Some(&cached_result) = cache.get(ty) {
-        return cached_result;
-    }
-    // prevent recursive loops, false-negative is better than endless loop leading to stack overflow
-    cache.insert(ty, false);
-    let result = cx.tcx.infer_ctxt().enter(|infcx| {
-        let cause = rustc_middle::traits::ObligationCause::dummy();
-        if infcx.at(&cause, param_env).normalize(ty).is_ok() {
-            match ty.kind() {
-                ty::Adt(def, substs) => def.variants.iter().all(|variant| {
-                    variant
-                        .fields
-                        .iter()
-                        .all(|field| is_normalizable_helper(cx, param_env, field.ty(cx.tcx, substs), cache))
-                }),
-                _ => ty.walk().all(|generic_arg| match generic_arg.unpack() {
-                    GenericArgKind::Type(inner_ty) if inner_ty != ty => {
-                        is_normalizable_helper(cx, param_env, inner_ty, cache)
-                    },
-                    _ => true, // if inner_ty == ty, we've already checked it
-                }),
-            }
-        } else {
-            false
-        }
-    });
-    cache.insert(ty, result);
-    result
-}
-
-=======
->>>>>>> 981ffa7c
 pub fn match_def_path<'tcx>(cx: &LateContext<'tcx>, did: DefId, syms: &[&str]) -> bool {
     // We have to convert `syms` to `&[Symbol]` here because rustc's `match_def_path`
     // accepts only that. We should probably move to Symbols in Clippy as well.
