--- conflicted
+++ resolved
@@ -1258,49 +1258,6 @@
             ptr::copy_nonoverlapping(v.as_ptr(), &mut (*ptr).data as *mut [T] as *mut T, v.len());
 
             Self::from_ptr(ptr)
-        }
-    }
-
-    /// Create an `Arc<[T]>` by reusing the underlying memory
-    /// of a `Vec<T>`. This will return the vector if the existing allocation
-    /// is not large enough.
-    #[cfg(not(no_global_oom_handling))]
-    fn try_from_vec_in_place(mut v: Vec<T>) -> Result<Arc<[T]>, Vec<T>> {
-        let layout_elements = Layout::array::<T>(v.len()).unwrap();
-        let layout_allocation = Layout::array::<T>(v.capacity()).unwrap();
-        let layout_arcinner = arcinner_layout_for_value_layout(layout_elements);
-        let mut ptr = NonNull::new(v.as_mut_ptr()).expect("`Vec<T>` stores `NonNull<T>`");
-        if layout_arcinner.size() > layout_allocation.size()
-            || layout_arcinner.align() > layout_allocation.align()
-        {
-            // Can't fit - calling `grow` would involve `realloc`
-            // (which copies the elements), followed by copying again.
-            return Err(v);
-        }
-        if layout_arcinner.size() < layout_allocation.size()
-            || layout_arcinner.align() < layout_allocation.align()
-        {
-            // We need to shrink the allocation so that it fits
-            // https://doc.rust-lang.org/nightly/std/alloc/trait.Allocator.html#memory-fitting
-            // SAFETY:
-            // - Vec allocates by requesting `Layout::array::<T>(capacity)`, so this capacity matches
-            // - `layout_arcinner` is smaller
-            // If this fails, the ownership has not been transferred
-            if let Ok(p) = unsafe { Global.shrink(ptr.cast(), layout_allocation, layout_arcinner) }
-            {
-                ptr = p.cast();
-            } else {
-                return Err(v);
-            }
-        }
-        // Make sure the vec's memory isn't deallocated now
-        let v = mem::ManuallyDrop::new(v);
-        let ptr: *mut ArcInner<[T]> = ptr::slice_from_raw_parts_mut(ptr.as_ptr(), v.len()) as _;
-        unsafe {
-            ptr::copy(ptr.cast::<T>(), &mut (*ptr).data as *mut [T] as *mut T, v.len());
-            ptr::write(&mut (*ptr).strong, atomic::AtomicUsize::new(1));
-            ptr::write(&mut (*ptr).weak, atomic::AtomicUsize::new(1));
-            Ok(Self::from_ptr(ptr))
         }
     }
 
@@ -2615,26 +2572,12 @@
     /// assert_eq!(&[1, 2, 3], &shared[..]);
     /// ```
     #[inline]
-<<<<<<< HEAD
-    fn from(v: Vec<T>) -> Arc<[T]> {
-        match Arc::try_from_vec_in_place(v) {
-            Ok(rc) => rc,
-            Err(mut v) => {
-                unsafe {
-                    let rc = Arc::copy_from_slice(&v);
-                    // Allow the Vec to free its memory, but not destroy its contents
-                    v.set_len(0);
-                    rc
-                }
-            }
-=======
     fn from(mut v: Vec<T>) -> Arc<[T]> {
         unsafe {
             let rc = Arc::copy_from_slice(&v);
             // Allow the Vec to free its memory, but not destroy its contents
             v.set_len(0);
             rc
->>>>>>> 7477c1f4
         }
     }
 }
