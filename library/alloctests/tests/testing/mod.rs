<<<<<<< HEAD
#[path = "../../testing/crash_test.rs"]
pub mod crash_test;
=======
pub mod crash_test;
#[path = "../../testing/macros.rs"]
pub mod macros;
>>>>>>> 9c227681
<|MERGE_RESOLUTION|>--- conflicted
+++ resolved
@@ -1,8 +1,4 @@
-<<<<<<< HEAD
 #[path = "../../testing/crash_test.rs"]
 pub mod crash_test;
-=======
-pub mod crash_test;
 #[path = "../../testing/macros.rs"]
-pub mod macros;
->>>>>>> 9c227681
+pub mod macros;