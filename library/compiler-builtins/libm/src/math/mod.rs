macro_rules! force_eval {
    ($e:expr) => {
        unsafe {
            ::core::ptr::read_volatile(&$e);
        }
    };
}

mod ceil;
mod ceilf;
<<<<<<< HEAD
mod cosh;
mod exp;
=======
mod cosf;
>>>>>>> d144863c
mod expf;
mod expm1;
mod fabs;
mod fabsf;
mod floor;
mod floorf;
mod fmodf;
mod hypot;
mod hypotf;
mod log;
mod log10;
mod log10f;
mod log1p;
mod log1pf;
mod log2;
mod log2f;
mod logf;
mod powf;
mod round;
mod roundf;
mod scalbn;
mod scalbnf;
mod sqrt;
mod sqrtf;
mod trunc;
mod truncf;

// Use separated imports instead of {}-grouped imports for easier merging.
pub use self::ceil::ceil;
pub use self::ceilf::ceilf;
pub use self::cosf::cosf;
pub use self::expf::expf;
pub use self::fabs::fabs;
pub use self::fabsf::fabsf;
pub use self::floor::floor;
pub use self::floorf::floorf;
pub use self::fmodf::fmodf;
pub use self::hypot::hypot;
pub use self::hypotf::hypotf;
pub use self::log::log;
pub use self::log10::log10;
pub use self::log10f::log10f;
pub use self::log1p::log1p;
pub use self::log1pf::log1pf;
pub use self::log2::log2;
pub use self::log2f::log2f;
pub use self::logf::logf;
pub use self::powf::powf;
pub use self::round::round;
pub use self::roundf::roundf;
pub use self::scalbn::scalbn;
pub use self::scalbnf::scalbnf;
pub use self::sqrt::sqrt;
pub use self::sqrtf::sqrtf;
pub use self::trunc::trunc;
pub use self::truncf::truncf;

<<<<<<< HEAD
pub use self::{
    ceilf::ceilf, cosh::cosh, exp::exp, expf::expf, expm1::expm1, fabs::fabs, fabsf::fabsf,
    floor::floor, floorf::floorf, fmodf::fmodf, hypot::hypot, hypotf::hypotf, log::log,
    log10::log10, log10f::log10f, log1p::log1p, log1pf::log1pf, log2::log2, log2f::log2f,
    logf::logf, powf::powf, round::round, roundf::roundf, scalbn::scalbn, scalbnf::scalbnf,
    sqrt::sqrt, sqrtf::sqrtf, trunc::trunc, truncf::truncf,
};
=======
mod k_cosf;
mod k_sinf;
mod rem_pio2_large;
mod rem_pio2f;

use self::{k_cosf::k_cosf, k_sinf::k_sinf, rem_pio2_large::rem_pio2_large, rem_pio2f::rem_pio2f};
>>>>>>> d144863c

fn isnanf(x: f32) -> bool {
    x.to_bits() & 0x7fffffff > 0x7f800000
}<|MERGE_RESOLUTION|>--- conflicted
+++ resolved
@@ -8,12 +8,9 @@
 
 mod ceil;
 mod ceilf;
-<<<<<<< HEAD
+mod cosf;
 mod cosh;
 mod exp;
-=======
-mod cosf;
->>>>>>> d144863c
 mod expf;
 mod expm1;
 mod fabs;
@@ -45,7 +42,10 @@
 pub use self::ceil::ceil;
 pub use self::ceilf::ceilf;
 pub use self::cosf::cosf;
+pub use self::cosh::cosh;
 pub use self::expf::expf;
+pub use self::exp::exp;
+pub use self::expm1::expm1;
 pub use self::fabs::fabs;
 pub use self::fabsf::fabsf;
 pub use self::floor::floor;
@@ -71,22 +71,12 @@
 pub use self::trunc::trunc;
 pub use self::truncf::truncf;
 
-<<<<<<< HEAD
-pub use self::{
-    ceilf::ceilf, cosh::cosh, exp::exp, expf::expf, expm1::expm1, fabs::fabs, fabsf::fabsf,
-    floor::floor, floorf::floorf, fmodf::fmodf, hypot::hypot, hypotf::hypotf, log::log,
-    log10::log10, log10f::log10f, log1p::log1p, log1pf::log1pf, log2::log2, log2f::log2f,
-    logf::logf, powf::powf, round::round, roundf::roundf, scalbn::scalbn, scalbnf::scalbnf,
-    sqrt::sqrt, sqrtf::sqrtf, trunc::trunc, truncf::truncf,
-};
-=======
 mod k_cosf;
 mod k_sinf;
 mod rem_pio2_large;
 mod rem_pio2f;
 
 use self::{k_cosf::k_cosf, k_sinf::k_sinf, rem_pio2_large::rem_pio2_large, rem_pio2f::rem_pio2f};
->>>>>>> d144863c
 
 fn isnanf(x: f32) -> bool {
     x.to_bits() & 0x7fffffff > 0x7f800000
