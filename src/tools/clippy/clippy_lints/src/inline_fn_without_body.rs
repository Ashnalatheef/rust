use clippy_utils::diagnostics::span_lint_and_then;
use clippy_utils::sugg::DiagExt;
<<<<<<< HEAD
use rustc_attr_data_structures::{find_attr, AttributeKind};
=======
use rustc_attr_data_structures::{AttributeKind, find_attr};
>>>>>>> d41e12f1
use rustc_errors::Applicability;
use rustc_hir::{TraitFn, TraitItem, TraitItemKind};
use rustc_lint::{LateContext, LateLintPass};
use rustc_session::declare_lint_pass;

declare_clippy_lint! {
    /// ### What it does
    /// Checks for `#[inline]` on trait methods without bodies
    ///
    /// ### Why is this bad?
    /// Only implementations of trait methods may be inlined.
    /// The inline attribute is ignored for trait methods without bodies.
    ///
    /// ### Example
    /// ```no_run
    /// trait Animal {
    ///     #[inline]
    ///     fn name(&self) -> &'static str;
    /// }
    /// ```
    #[clippy::version = "pre 1.29.0"]
    pub INLINE_FN_WITHOUT_BODY,
    correctness,
    "use of `#[inline]` on trait methods without bodies"
}

declare_lint_pass!(InlineFnWithoutBody => [INLINE_FN_WITHOUT_BODY]);

impl<'tcx> LateLintPass<'tcx> for InlineFnWithoutBody {
    fn check_trait_item(&mut self, cx: &LateContext<'tcx>, item: &'tcx TraitItem<'_>) {
        if let TraitItemKind::Fn(_, TraitFn::Required(_)) = item.kind
            && let Some(attr_span) = find_attr!(cx
<<<<<<< HEAD
                .tcx
                .hir_attrs(item.hir_id()),
                AttributeKind::Inline(_, span) => *span
        )
=======
                    .tcx
                    .hir_attrs(item.hir_id()),
                    AttributeKind::Inline(_, span) => *span
            )
>>>>>>> d41e12f1
        {
            span_lint_and_then(
                cx,
                INLINE_FN_WITHOUT_BODY,
                attr_span,
                format!("use of `#[inline]` on trait method `{}` which has no body", item.ident),
                |diag| {
                    diag.suggest_remove_item(cx, attr_span, "remove", Applicability::MachineApplicable);
                },
            );
        }
    }
}<|MERGE_RESOLUTION|>--- conflicted
+++ resolved
@@ -1,10 +1,6 @@
 use clippy_utils::diagnostics::span_lint_and_then;
 use clippy_utils::sugg::DiagExt;
-<<<<<<< HEAD
-use rustc_attr_data_structures::{find_attr, AttributeKind};
-=======
 use rustc_attr_data_structures::{AttributeKind, find_attr};
->>>>>>> d41e12f1
 use rustc_errors::Applicability;
 use rustc_hir::{TraitFn, TraitItem, TraitItemKind};
 use rustc_lint::{LateContext, LateLintPass};
@@ -37,17 +33,10 @@
     fn check_trait_item(&mut self, cx: &LateContext<'tcx>, item: &'tcx TraitItem<'_>) {
         if let TraitItemKind::Fn(_, TraitFn::Required(_)) = item.kind
             && let Some(attr_span) = find_attr!(cx
-<<<<<<< HEAD
-                .tcx
-                .hir_attrs(item.hir_id()),
-                AttributeKind::Inline(_, span) => *span
-        )
-=======
                     .tcx
                     .hir_attrs(item.hir_id()),
                     AttributeKind::Inline(_, span) => *span
             )
->>>>>>> d41e12f1
         {
             span_lint_and_then(
                 cx,
